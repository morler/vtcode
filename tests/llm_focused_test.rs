//! Focused test for LLM provider functionality

use vtcode_core::config::constants::models;
use vtcode_core::llm::{
    factory::{LLMFactory, create_provider_for_model},
    provider::{LLMProvider, LLMRequest, Message, MessageRole},
    providers::{AnthropicProvider, GeminiProvider, OpenAIProvider, OpenRouterProvider},
};

#[test]
fn test_provider_factory_basic() {
    let factory = LLMFactory::new();
    // Test available providers
    let providers = factory.list_providers();
    assert!(providers.contains(&"gemini".to_string()));
    assert!(providers.contains(&"openai".to_string()));
    assert!(providers.contains(&"anthropic".to_string()));
    assert!(providers.contains(&"openrouter".to_string()));
    assert_eq!(providers.len(), 4);
}

#[test]
fn test_provider_auto_detection() {
    let factory = LLMFactory::new();

    assert_eq!(
        factory.provider_from_model("gpt-5"),
        Some("openai".to_string())
    );
    assert_eq!(
        factory.provider_from_model("claude-sonnet-4-20250514"),
        Some("anthropic".to_string())
    );
    assert_eq!(
        factory.provider_from_model("gemini-2.5-flash-preview-05-20"),
        Some("gemini".to_string())
    );
    assert_eq!(
        factory.provider_from_model(models::OPENROUTER_X_AI_GROK_CODE_FAST_1),
        Some("openrouter".to_string())
    );
    assert_eq!(factory.provider_from_model("unknown-model"), None);
}

#[test]
fn test_unified_client_creation() {
    // Test creating providers directly using the factory
    let gemini =
<<<<<<< HEAD
        create_provider_for_model("gemini-2.5-flash-preview-05-20", "test_key".to_string());
=======
        create_provider_for_model(models::GEMINI_2_5_FLASH_PREVIEW, "test_key".to_string());
>>>>>>> 81a8e9ce
    assert!(gemini.is_ok());

    let openai = create_provider_for_model(models::GPT_5, "test_key".to_string());
    assert!(openai.is_ok());

    let anthropic =
        create_provider_for_model(models::CLAUDE_SONNET_4_20250514, "test_key".to_string());
    assert!(anthropic.is_ok());

    let openrouter = create_provider_for_model(
        models::OPENROUTER_X_AI_GROK_CODE_FAST_1,
        "test_key".to_string(),
    );
    assert!(openrouter.is_ok());
}

#[test]
fn test_message_creation() {
    let user_msg = Message::user("Hello".to_string());
    assert_eq!(user_msg.content, "Hello");
    assert!(matches!(user_msg.role, MessageRole::User));

    let assistant_msg = Message::assistant("Hi".to_string());
    assert_eq!(assistant_msg.content, "Hi");
    assert!(matches!(assistant_msg.role, MessageRole::Assistant));
}

#[test]
fn test_provider_names() {
    let gemini = GeminiProvider::new("test_key".to_string());
    assert_eq!(gemini.name(), "gemini");

    let openai = OpenAIProvider::new("test_key".to_string());
    assert_eq!(openai.name(), "openai");

    let anthropic = AnthropicProvider::new("test_key".to_string());
    assert_eq!(anthropic.name(), "anthropic");

    let openrouter = OpenRouterProvider::new("test_key".to_string());
    assert_eq!(openrouter.name(), "openrouter");
}

#[test]
fn test_anthropic_tool_message_handling() {
    let anthropic = AnthropicProvider::new("test_key".to_string());

    // Test that tool messages are converted to user messages for Anthropic
    let tool_message = Message {
        role: MessageRole::Tool,
        content: "Tool result".to_string(),
        tool_calls: None,
        tool_call_id: None,
    };

    let request = LLMRequest {
        messages: vec![tool_message],
        system_prompt: None,
        tools: None,
        model: "claude-sonnet-4-20250514".to_string(),
        max_tokens: None,
        temperature: None,
        stream: false,
        tool_choice: None,
        parallel_tool_calls: None,
        parallel_tool_config: None,
        reasoning_effort: None,
    };

    // Validate request shape instead of internal conversion
    assert!(anthropic.validate_request(&request).is_ok());
}<|MERGE_RESOLUTION|>--- conflicted
+++ resolved
@@ -46,11 +46,7 @@
 fn test_unified_client_creation() {
     // Test creating providers directly using the factory
     let gemini =
-<<<<<<< HEAD
         create_provider_for_model("gemini-2.5-flash-preview-05-20", "test_key".to_string());
-=======
-        create_provider_for_model(models::GEMINI_2_5_FLASH_PREVIEW, "test_key".to_string());
->>>>>>> 81a8e9ce
     assert!(gemini.is_ok());
 
     let openai = create_provider_for_model(models::GPT_5, "test_key".to_string());
