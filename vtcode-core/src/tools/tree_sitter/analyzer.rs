//! Core tree-sitter analyzer for code parsing and analysis

use crate::tools::tree_sitter::analysis::{
    CodeAnalysis, CodeMetrics, DependencyInfo, DependencyKind,
};
use crate::tools::tree_sitter::languages::*;
use anyhow::Result;
use serde::{Deserialize, Serialize};
use std::collections::HashMap;
use std::path::Path;
use tree_sitter::{Language, Parser, Tree};

/// Tree-sitter analysis error
#[derive(Debug, thiserror::Error)]
pub enum TreeSitterError {
    #[error("Unsupported language: {0}")]
    UnsupportedLanguage(String),

    #[error("Parse error: {0}")]
    ParseError(String),

    #[error("File read error: {0}")]
    FileReadError(String),

    #[error("Language detection failed: {0}")]
    LanguageDetectionError(String),

    #[error("Query execution error: {0}")]
    QueryError(String),
}

/// Language support enumeration
#[derive(Debug, Clone, Copy, Serialize, Deserialize, Eq, Hash, PartialEq)]
pub enum LanguageSupport {
    Rust,
    Python,
    JavaScript,
    TypeScript,
    Go,
    Java,
    Swift,
}

/// Syntax tree representation
#[derive(Debug, Clone, Serialize, Deserialize)]
pub struct SyntaxTree {
    pub root: SyntaxNode,
    pub source_code: String,
    pub language: LanguageSupport,
    pub diagnostics: Vec<Diagnostic>,
}

/// Syntax node in the tree
#[derive(Debug, Clone, Serialize, Deserialize)]
pub struct SyntaxNode {
    pub kind: String,
    pub start_position: Position,
    pub end_position: Position,
    pub text: String,
    // Children within the AST subtree
    pub children: Vec<SyntaxNode>,
    pub named_children: HashMap<String, Vec<SyntaxNode>>,
    // Collected comments that immediately precede this node as sibling comments
    // (useful for documentation extraction like docstrings or /// comments)
    pub leading_comments: Vec<String>,
}

/// Position in source code
#[derive(Debug, Clone, Serialize, Deserialize, Eq, Hash, PartialEq)]
pub struct Position {
    pub row: usize,
    pub column: usize,
    pub byte_offset: usize,
}

/// Diagnostic information
#[derive(Debug, Clone, Serialize, Deserialize)]
pub struct Diagnostic {
    pub level: DiagnosticLevel,
    pub message: String,
    pub position: Position,
    pub node_kind: String,
}

#[derive(Debug, Clone, PartialEq, Serialize, Deserialize)]
pub enum DiagnosticLevel {
    Error,
    Warning,
    Info,
}

/// Main tree-sitter analyzer
pub struct TreeSitterAnalyzer {
    parsers: HashMap<LanguageSupport, Parser>,
    supported_languages: Vec<LanguageSupport>,
    current_file: String,
}

impl TreeSitterAnalyzer {
    /// Create a new tree-sitter analyzer
    pub fn new() -> Result<Self> {
        let mut parsers = HashMap::new();

        // Initialize parsers for all supported languages
        let mut languages = vec![
            LanguageSupport::Rust,
            LanguageSupport::Python,
            LanguageSupport::JavaScript,
            LanguageSupport::TypeScript,
            LanguageSupport::Go,
            LanguageSupport::Java,
        ];

<<<<<<< HEAD
        if cfg!(feature = "swift") {
            // Swift grammar provided by https://github.com/tree-sitter/swift-tree-sitter via the tree-sitter-swift crate
=======
        #[cfg(feature = "swift")]
        {
>>>>>>> ca2e30b5
            languages.push(LanguageSupport::Swift);
        }

        for language in &languages {
            let mut parser = Parser::new();
            let ts_language = get_language(language.clone())?;
            parser.set_language(&ts_language)?;
            parsers.insert(language.clone(), parser);
        }

        Ok(Self {
            parsers,
            supported_languages: languages,
            current_file: String::new(),
        })
    }

    /// Get supported languages
    pub fn supported_languages(&self) -> &[LanguageSupport] {
        &self.supported_languages
    }

    /// Detect language from file extension
    pub fn detect_language_from_path<P: AsRef<Path>>(&self, path: P) -> Result<LanguageSupport> {
        let path = path.as_ref();
        let extension = path
            .extension()
            .and_then(|ext| ext.to_str())
            .ok_or_else(|| {
                TreeSitterError::LanguageDetectionError("No file extension found".to_string())
            })?;

        let normalized_extension = extension.to_ascii_lowercase();

        match normalized_extension.as_str() {
            "rs" => Ok(LanguageSupport::Rust),
            "py" => Ok(LanguageSupport::Python),
            "js" => Ok(LanguageSupport::JavaScript),
            "ts" => Ok(LanguageSupport::TypeScript),
            "tsx" => Ok(LanguageSupport::TypeScript),
            "jsx" => Ok(LanguageSupport::JavaScript),
            "go" => Ok(LanguageSupport::Go),
            "java" => Ok(LanguageSupport::Java),
            "swift" => {
                if cfg!(feature = "swift") {
                    Ok(LanguageSupport::Swift)
                } else {
<<<<<<< HEAD
                    Err(TreeSitterError::UnsupportedLanguage("Swift".to_string()).into())
=======
                    Err(TreeSitterError::UnsupportedLanguage("swift".to_string()).into())
>>>>>>> ca2e30b5
                }
            }
            _ => Err(TreeSitterError::UnsupportedLanguage(extension.to_string()).into()),
        }
    }

    /// Parse source code into a syntax tree
    pub fn parse(&mut self, source_code: &str, language: LanguageSupport) -> Result<Tree> {
        let parser = self
            .parsers
            .get_mut(&language)
            .ok_or_else(|| TreeSitterError::UnsupportedLanguage(format!("{:?}", language)))?;

        let tree = parser.parse(source_code, None).ok_or_else(|| {
            TreeSitterError::ParseError("Failed to parse source code".to_string())
        })?;

        Ok(tree)
    }

    /// Extract symbols from a syntax tree
    pub fn extract_symbols(
        &mut self,
        syntax_tree: &Tree,
        source_code: &str,
        language: LanguageSupport,
    ) -> Result<Vec<SymbolInfo>> {
        let mut symbols = Vec::new();
        let root_node = syntax_tree.root_node();

        // Walk the tree and extract symbols based on language
        self.extract_symbols_recursive(root_node, source_code, language, &mut symbols, None)?;

        Ok(symbols)
    }

    /// Recursively extract symbols from a node
    fn extract_symbols_recursive(
        &self,
        node: tree_sitter::Node,
        source_code: &str,
        language: LanguageSupport,
        symbols: &mut Vec<SymbolInfo>,
        parent_scope: Option<String>,
    ) -> Result<()> {
        let _node_text = &source_code[node.start_byte()..node.end_byte()];
        let kind = node.kind();

        // Extract symbols based on node type and language
        match language {
            LanguageSupport::Rust => {
                if kind == "function_item" || kind == "method_definition" {
                    // Extract function name
                    if let Some(name_node) = self.find_child_by_type(node, "identifier") {
                        let name = &source_code[name_node.start_byte()..name_node.end_byte()];
                        symbols.push(SymbolInfo {
                            name: name.to_string(),
                            kind: SymbolKind::Function,
                            position: Position {
                                row: node.start_position().row,
                                column: node.start_position().column,
                                byte_offset: node.start_byte(),
                            },
                            scope: parent_scope.clone(),
                            signature: None,
                            documentation: None,
                        });
                    }
                } else if kind == "struct_item" || kind == "enum_item" {
                    // Extract type name
                    if let Some(name_node) = self.find_child_by_type(node, "type_identifier") {
                        let name = &source_code[name_node.start_byte()..name_node.end_byte()];
                        symbols.push(SymbolInfo {
                            name: name.to_string(),
                            kind: SymbolKind::Type,
                            position: Position {
                                row: node.start_position().row,
                                column: node.start_position().column,
                                byte_offset: node.start_byte(),
                            },
                            scope: parent_scope.clone(),
                            signature: None,
                            documentation: None,
                        });
                    }
                }
            }
            LanguageSupport::Python => {
                if kind == "function_definition" {
                    // Extract function name
                    if let Some(name_node) = self.find_child_by_type(node, "identifier") {
                        let name = &source_code[name_node.start_byte()..name_node.end_byte()];
                        symbols.push(SymbolInfo {
                            name: name.to_string(),
                            kind: SymbolKind::Function,
                            position: Position {
                                row: node.start_position().row,
                                column: node.start_position().column,
                                byte_offset: node.start_byte(),
                            },
                            scope: parent_scope.clone(),
                            signature: None,
                            documentation: None,
                        });
                    }
                } else if kind == "class_definition" {
                    // Extract class name
                    if let Some(name_node) = self.find_child_by_type(node, "identifier") {
                        let name = &source_code[name_node.start_byte()..name_node.end_byte()];
                        symbols.push(SymbolInfo {
                            name: name.to_string(),
                            kind: SymbolKind::Type,
                            position: Position {
                                row: node.start_position().row,
                                column: node.start_position().column,
                                byte_offset: node.start_byte(),
                            },
                            scope: parent_scope.clone(),
                            signature: None,
                            documentation: None,
                        });
                    }
                }
            }
            _ => {
                // For other languages, do a basic extraction
                if kind.contains("function") || kind.contains("method") {
                    // Try to find a name
                    if let Some(name_node) = self.find_child_by_type(node, "identifier") {
                        let name = &source_code[name_node.start_byte()..name_node.end_byte()];
                        symbols.push(SymbolInfo {
                            name: name.to_string(),
                            kind: SymbolKind::Function,
                            position: Position {
                                row: node.start_position().row,
                                column: node.start_position().column,
                                byte_offset: node.start_byte(),
                            },
                            scope: parent_scope.clone(),
                            signature: None,
                            documentation: None,
                        });
                    }
                }
            }
        }

        // Recursively process children
        let mut cursor = node.walk();
        for child in node.children(&mut cursor) {
            self.extract_symbols_recursive(
                child,
                source_code,
                language.clone(),
                symbols,
                parent_scope.clone(),
            )?;
        }

        Ok(())
    }

    /// Find a child node of a specific type
    fn find_child_by_type<'a>(
        &self,
        node: tree_sitter::Node<'a>,
        type_name: &str,
    ) -> Option<tree_sitter::Node<'a>> {
        let mut cursor = node.walk();
        for child in node.children(&mut cursor) {
            if child.kind() == type_name {
                return Some(child);
            }
        }
        None
    }

    /// Extract dependencies from a syntax tree
    pub fn extract_dependencies(
        &self,
        syntax_tree: &Tree,
        language: LanguageSupport,
    ) -> Result<Vec<DependencyInfo>> {
        let mut dependencies = Vec::new();
        let root_node = syntax_tree.root_node();

        // Extract dependencies based on language
        match language {
            LanguageSupport::Rust => {
                self.extract_rust_dependencies(root_node, &mut dependencies)?;
            }
            LanguageSupport::Python => {
                self.extract_python_dependencies(root_node, &mut dependencies)?;
            }
            LanguageSupport::JavaScript | LanguageSupport::TypeScript => {
                self.extract_js_dependencies(root_node, &mut dependencies)?;
            }
            _ => {
                // For other languages, do a basic extraction
                self.extract_basic_dependencies(root_node, &mut dependencies)?;
            }
        }

        Ok(dependencies)
    }

    /// Extract Rust dependencies
    fn extract_rust_dependencies(
        &self,
        node: tree_sitter::Node,
        dependencies: &mut Vec<DependencyInfo>,
    ) -> Result<()> {
        let mut cursor = node.walk();

        // Look for use statements and extern crate declarations
        if node.kind() == "use_declaration" {
            // Extract the path from the use statement
            if let Some(_path_node) = self
                .find_child_by_type(node, "use_list")
                .or_else(|| self.find_child_by_type(node, "scoped_identifier"))
                .or_else(|| self.find_child_by_type(node, "identifier"))
            {
                // This is a simplified extraction
                dependencies.push(DependencyInfo {
                    name: "unknown_rust_dep".to_string(), // Would need more parsing for actual name
                    kind: DependencyKind::Import,
                    source: "use_declaration".to_string(),
                    position: Position {
                        row: node.start_position().row,
                        column: node.start_position().column,
                        byte_offset: node.start_byte(),
                    },
                });
            }
        } else if node.kind() == "extern_crate_declaration" {
            // Extract crate name from extern crate declaration
            if let Some(_name_node) = self.find_child_by_type(node, "identifier") {
                dependencies.push(DependencyInfo {
                    name: "unknown_crate".to_string(), // Would need more parsing for actual name
                    kind: DependencyKind::External,
                    source: "extern_crate".to_string(),
                    position: Position {
                        row: node.start_position().row,
                        column: node.start_position().column,
                        byte_offset: node.start_byte(),
                    },
                });
            }
        }

        // Recursively process children
        for child in node.children(&mut cursor) {
            self.extract_rust_dependencies(child, dependencies)?;
        }

        Ok(())
    }

    /// Extract Python dependencies
    fn extract_python_dependencies(
        &self,
        node: tree_sitter::Node,
        dependencies: &mut Vec<DependencyInfo>,
    ) -> Result<()> {
        let mut cursor = node.walk();

        // Look for import statements
        if node.kind() == "import_statement" || node.kind() == "import_from_statement" {
            // Extract the module name
            dependencies.push(DependencyInfo {
                name: "unknown_python_module".to_string(), // Would need more parsing for actual name
                kind: DependencyKind::Import,
                source: node.kind().to_string(),
                position: Position {
                    row: node.start_position().row,
                    column: node.start_position().column,
                    byte_offset: node.start_byte(),
                },
            });
        }

        // Recursively process children
        for child in node.children(&mut cursor) {
            self.extract_python_dependencies(child, dependencies)?;
        }

        Ok(())
    }

    /// Extract JavaScript/TypeScript dependencies
    fn extract_js_dependencies(
        &self,
        node: tree_sitter::Node,
        dependencies: &mut Vec<DependencyInfo>,
    ) -> Result<()> {
        let mut cursor = node.walk();

        // Look for import statements
        if node.kind() == "import_statement" {
            // Extract the module name
            dependencies.push(DependencyInfo {
                name: "unknown_js_module".to_string(), // Would need more parsing for actual name
                kind: DependencyKind::Import,
                source: node.kind().to_string(),
                position: Position {
                    row: node.start_position().row,
                    column: node.start_position().column,
                    byte_offset: node.start_byte(),
                },
            });
        }

        // Recursively process children
        for child in node.children(&mut cursor) {
            self.extract_js_dependencies(child, dependencies)?;
        }

        Ok(())
    }

    /// Extract basic dependencies (fallback)
    fn extract_basic_dependencies(
        &self,
        node: tree_sitter::Node,
        dependencies: &mut Vec<DependencyInfo>,
    ) -> Result<()> {
        let mut cursor = node.walk();

        // Look for import/include statements
        if node.kind().contains("import") || node.kind().contains("include") {
            // Extract the dependency name
            dependencies.push(DependencyInfo {
                name: "unknown_dependency".to_string(),
                kind: DependencyKind::Import,
                source: node.kind().to_string(),
                position: Position {
                    row: node.start_position().row,
                    column: node.start_position().column,
                    byte_offset: node.start_byte(),
                },
            });
        }

        // Recursively process children
        for child in node.children(&mut cursor) {
            self.extract_basic_dependencies(child, dependencies)?;
        }

        Ok(())
    }

    /// Calculate code metrics from a syntax tree
    pub fn calculate_metrics(&self, syntax_tree: &Tree, source_code: &str) -> Result<CodeMetrics> {
        let root_node = syntax_tree.root_node();
        let lines = source_code.lines().collect::<Vec<_>>();

        // Count different types of nodes
        let mut functions_count = 0;
        let mut classes_count = 0;
        let mut variables_count = 0;
        let mut imports_count = 0;

        self.count_nodes_recursive(
            root_node,
            &mut functions_count,
            &mut classes_count,
            &mut variables_count,
            &mut imports_count,
        );

        // Count comments
        let lines_of_comments = lines
            .iter()
            .filter(|l| {
                l.trim().starts_with("//")
                    || l.trim().starts_with("/*")
                    || l.trim().starts_with("#")
            })
            .count();

        let blank_lines = lines.iter().filter(|l| l.trim().is_empty()).count();
        let lines_of_code = lines.len();

        let comment_ratio = if lines_of_code > 0 {
            lines_of_comments as f64 / lines_of_code as f64
        } else {
            0.0
        };

        Ok(CodeMetrics {
            lines_of_code,
            lines_of_comments,
            blank_lines,
            functions_count,
            classes_count,
            variables_count,
            imports_count,
            comment_ratio,
        })
    }

    /// Recursively count different types of nodes
    fn count_nodes_recursive(
        &self,
        node: tree_sitter::Node,
        functions_count: &mut usize,
        classes_count: &mut usize,
        variables_count: &mut usize,
        imports_count: &mut usize,
    ) {
        let kind = node.kind();

        // Count based on node type
        if kind.contains("function") || kind.contains("method") {
            *functions_count += 1;
        } else if kind.contains("class") || kind.contains("struct") || kind.contains("enum") {
            *classes_count += 1;
        } else if kind.contains("variable") || kind.contains("let") || kind.contains("const") {
            *variables_count += 1;
        } else if kind.contains("import") || kind.contains("include") || kind.contains("use") {
            *imports_count += 1;
        }

        // Recursively process children
        let mut cursor = node.walk();
        for child in node.children(&mut cursor) {
            self.count_nodes_recursive(
                child,
                functions_count,
                classes_count,
                variables_count,
                imports_count,
            );
        }
    }

    /// Parse file into a syntax tree
    pub fn parse_file<P: AsRef<Path>>(&mut self, file_path: P) -> Result<SyntaxTree> {
        let file_path = file_path.as_ref();
        let language = self.detect_language_from_path(file_path)?;

        let source_code = std::fs::read_to_string(file_path)
            .map_err(|e| TreeSitterError::FileReadError(e.to_string()))?;

        let tree = self.parse(&source_code, language.clone())?;

        // Convert tree-sitter tree to our SyntaxTree representation
        let root = self.convert_tree_to_syntax_node(tree.root_node(), &source_code);
        let diagnostics = self.collect_diagnostics(&tree, &source_code);

        Ok(SyntaxTree {
            root,
            source_code,
            language,
            diagnostics,
        })
    }

    /// Convert tree-sitter node to our SyntaxNode
    pub fn convert_tree_to_syntax_node(
        &self,
        node: tree_sitter::Node,
        source_code: &str,
    ) -> SyntaxNode {
        let start = node.start_position();
        let end = node.end_position();

        // First, convert all children sequentially so we can compute leading sibling comments
        let mut converted_children: Vec<SyntaxNode> = Vec::new();
        let mut cursor = node.walk();
        for child in node.children(&mut cursor) {
            // Gather trailing run of comment siblings immediately preceding this child
            let mut leading_comments: Vec<String> = Vec::new();
            for prev in converted_children.iter().rev() {
                let k = prev.kind.to_lowercase();
                if k.contains("comment") {
                    leading_comments.push(prev.text.trim().to_string());
                } else {
                    break;
                }
            }
            leading_comments.reverse();

            // Convert current child
            let mut converted = self.convert_tree_to_syntax_node(child, source_code);
            converted.leading_comments = leading_comments;
            converted_children.push(converted);
        }

        SyntaxNode {
            kind: node.kind().to_string(),
            start_position: Position {
                row: start.row,
                column: start.column,
                byte_offset: node.start_byte(),
            },
            end_position: Position {
                row: end.row,
                column: end.column,
                byte_offset: node.end_byte(),
            },
            text: source_code[node.start_byte()..node.end_byte()].to_string(),
            children: converted_children,
            named_children: self.collect_named_children(node, source_code),
            leading_comments: Vec::new(),
        }
    }

    /// Collect named children for easier access
    fn collect_named_children(
        &self,
        node: tree_sitter::Node,
        source_code: &str,
    ) -> HashMap<String, Vec<SyntaxNode>> {
        let mut named_children = HashMap::new();

        for child in node.named_children(&mut node.walk()) {
            let kind = child.kind().to_string();
            let syntax_node = self.convert_tree_to_syntax_node(child, source_code);

            named_children
                .entry(kind)
                .or_insert_with(Vec::new)
                .push(syntax_node);
        }

        named_children
    }

    /// Collect diagnostics from the parsed tree
    pub fn collect_diagnostics(&self, tree: &Tree, _source_code: &str) -> Vec<Diagnostic> {
        let mut diagnostics = Vec::new();

        // Basic diagnostics collection - can be extended with more sophisticated analysis
        if tree.root_node().has_error() {
            diagnostics.push(Diagnostic {
                level: DiagnosticLevel::Error,
                message: "Syntax error detected in code".to_string(),
                position: Position {
                    row: 0,
                    column: 0,
                    byte_offset: 0,
                },
                node_kind: "root".to_string(),
            });
        }

        diagnostics
    }

    /// Get parser statistics
    pub fn get_parser_stats(&self) -> HashMap<String, usize> {
        let mut stats = HashMap::new();
        stats.insert(
            "supported_languages".to_string(),
            self.supported_languages.len(),
        );
        stats
    }

    pub fn analyze_file_with_tree_sitter(
        &mut self,
        file_path: &std::path::Path,
        source_code: &str,
    ) -> Result<CodeAnalysis> {
<<<<<<< HEAD
        let extension = file_path
            .extension()
            .and_then(|ext| ext.to_str())
            .map(|ext| ext.to_ascii_lowercase());

        let is_swift_path = extension
            .as_deref()
            .map(|ext| ext == "swift")
            .unwrap_or(false);

        if is_swift_path && !cfg!(feature = "swift") {
            return Err(TreeSitterError::UnsupportedLanguage("Swift".to_string()).into());
        }

        let language = match self.detect_language_from_path(file_path) {
            Ok(language) => language,
            Err(err) => match self.detect_language_from_content(source_code) {
                Some(language) => language,
                None => return Err(err),
=======
        let language = match self.detect_language_from_path(file_path) {
            Ok(language) => language,
            Err(err) => match err.downcast::<TreeSitterError>() {
                Ok(TreeSitterError::UnsupportedLanguage(lang)) => {
                    return Err(TreeSitterError::UnsupportedLanguage(lang).into());
                }
                Ok(_) | Err(_) => self
                    .detect_language_from_content(source_code)
                    .unwrap_or(LanguageSupport::Rust),
>>>>>>> ca2e30b5
            },
        };

        self.current_file = file_path.to_string_lossy().to_string();

        let tree = self.parse(source_code, language.clone())?;

        // Extract actual symbols and dependencies
        let symbols = self.extract_symbols(&tree, source_code, language.clone())?;
        let dependencies = self.extract_dependencies(&tree, language.clone())?;
        let metrics = self.calculate_metrics(&tree, source_code)?;

        Ok(CodeAnalysis {
            file_path: self.current_file.clone(),
            language,
            symbols,
            dependencies,
            metrics,
            issues: vec![], // Would need to implement actual issue detection
            complexity: Default::default(), // Would need to implement actual complexity analysis
            structure: Default::default(), // Would need to implement actual structure analysis
        })
    }
}

/// Helper function to get tree-sitter language
fn get_language(language: LanguageSupport) -> Result<Language> {
    let lang = match language {
        LanguageSupport::Rust => tree_sitter_rust::LANGUAGE,
        LanguageSupport::Python => tree_sitter_python::LANGUAGE,
        LanguageSupport::JavaScript => tree_sitter_javascript::LANGUAGE,
        LanguageSupport::TypeScript => tree_sitter_typescript::LANGUAGE_TYPESCRIPT,
        LanguageSupport::Go => tree_sitter_go::LANGUAGE,
        LanguageSupport::Java => tree_sitter_java::LANGUAGE,
        LanguageSupport::Swift => {
            #[cfg(feature = "swift")]
            {
                tree_sitter_swift::LANGUAGE
            }
            #[cfg(not(feature = "swift"))]
            {
                return Err(TreeSitterError::UnsupportedLanguage("Swift".to_string()).into());
            }
        }
    };
    Ok(lang.into())
}

impl std::fmt::Display for LanguageSupport {
    fn fmt(&self, f: &mut std::fmt::Formatter<'_>) -> std::fmt::Result {
        let language_name = match self {
            LanguageSupport::Rust => "Rust",
            LanguageSupport::Python => "Python",
            LanguageSupport::JavaScript => "JavaScript",
            LanguageSupport::TypeScript => "TypeScript",
            LanguageSupport::Go => "Go",
            LanguageSupport::Java => "Java",
            LanguageSupport::Swift => "Swift",
        };
        write!(f, "{}", language_name)
    }
}

impl TreeSitterAnalyzer {
    pub fn detect_language_from_content(&self, content: &str) -> Option<LanguageSupport> {
        // Simple heuristic-based language detection
        if content.contains("fn ") && content.contains("{") && content.contains("}") {
            Some(LanguageSupport::Rust)
        } else if content.contains("def ") && content.contains(":") && !content.contains("{") {
            Some(LanguageSupport::Python)
        } else if content.contains("function") && content.contains("{") && content.contains("}") {
            Some(LanguageSupport::JavaScript)
        } else {
            None
        }
    }
}

#[cfg(test)]
mod tests {
    use super::*;
    use std::path::Path;

    fn create_test_analyzer() -> TreeSitterAnalyzer {
        TreeSitterAnalyzer::new().expect("Failed to create analyzer")
    }

    #[test]
    fn test_analyzer_creation() {
        let analyzer = create_test_analyzer();
        assert!(
            analyzer
                .supported_languages
                .contains(&LanguageSupport::Rust)
        );
        assert!(
            analyzer
                .supported_languages
                .contains(&LanguageSupport::Python)
        );
    }

    #[test]
    fn test_language_detection_from_path() {
        let analyzer = create_test_analyzer();

        // Test basic file extensions
        match analyzer.detect_language_from_path(Path::new("main.rs")) {
            Ok(lang) => assert_eq!(lang, LanguageSupport::Rust),
            Err(e) => panic!("Expected Rust language, got error: {}", e),
        }

        match analyzer.detect_language_from_path(Path::new("script.py")) {
            Ok(lang) => assert_eq!(lang, LanguageSupport::Python),
            Err(e) => panic!("Expected Python language, got error: {}", e),
        }

        // Test unknown extension should return error
        assert!(
            analyzer
                .detect_language_from_path(Path::new("file.unknown"))
                .is_err()
        );
    }

    #[test]
    fn test_language_detection_from_content() {
        let analyzer = create_test_analyzer();

        // Test Rust content
        let rust_code = r#"fn main() { println!("Hello, world!"); let x = 42; }"#;
        assert_eq!(
            analyzer.detect_language_from_content(rust_code),
            Some(LanguageSupport::Rust)
        );

        // Test Python content
        let python_code = r#"def main(): print("Hello, world!"); x = 42"#;
        assert_eq!(
            analyzer.detect_language_from_content(python_code),
            Some(LanguageSupport::Python)
        );

        // Test unknown content
        let unknown_code = "This is not code just plain text.";
        assert_eq!(analyzer.detect_language_from_content(unknown_code), None);
    }

    #[test]
    fn test_parse_rust_code() {
        let mut analyzer = create_test_analyzer();

        let rust_code = r#"fn main() { println!("Hello, world!"); let x = 42; }"#;

        let result = analyzer.parse(rust_code, LanguageSupport::Rust);
        assert!(result.is_ok());

        let tree = result.unwrap();
        assert!(!tree.root_node().has_error());
    }

    #[cfg(feature = "swift")]
    #[test]
    fn test_parse_swift_code() {
        let mut analyzer = create_test_analyzer();
        let swift_code = "print(\"Hello, World!\")\n";
        let result = analyzer.parse(swift_code, LanguageSupport::Swift);
        assert!(result.is_ok());
        let tree = result.unwrap();
        assert!(!tree.root_node().has_error());
    }
}<|MERGE_RESOLUTION|>--- conflicted
+++ resolved
@@ -111,13 +111,8 @@
             LanguageSupport::Java,
         ];
 
-<<<<<<< HEAD
         if cfg!(feature = "swift") {
             // Swift grammar provided by https://github.com/tree-sitter/swift-tree-sitter via the tree-sitter-swift crate
-=======
-        #[cfg(feature = "swift")]
-        {
->>>>>>> ca2e30b5
             languages.push(LanguageSupport::Swift);
         }
 
@@ -165,11 +160,7 @@
                 if cfg!(feature = "swift") {
                     Ok(LanguageSupport::Swift)
                 } else {
-<<<<<<< HEAD
                     Err(TreeSitterError::UnsupportedLanguage("Swift".to_string()).into())
-=======
-                    Err(TreeSitterError::UnsupportedLanguage("swift".to_string()).into())
->>>>>>> ca2e30b5
                 }
             }
             _ => Err(TreeSitterError::UnsupportedLanguage(extension.to_string()).into()),
@@ -735,7 +726,6 @@
         file_path: &std::path::Path,
         source_code: &str,
     ) -> Result<CodeAnalysis> {
-<<<<<<< HEAD
         let extension = file_path
             .extension()
             .and_then(|ext| ext.to_str())
@@ -755,17 +745,6 @@
             Err(err) => match self.detect_language_from_content(source_code) {
                 Some(language) => language,
                 None => return Err(err),
-=======
-        let language = match self.detect_language_from_path(file_path) {
-            Ok(language) => language,
-            Err(err) => match err.downcast::<TreeSitterError>() {
-                Ok(TreeSitterError::UnsupportedLanguage(lang)) => {
-                    return Err(TreeSitterError::UnsupportedLanguage(lang).into());
-                }
-                Ok(_) | Err(_) => self
-                    .detect_language_from_content(source_code)
-                    .unwrap_or(LanguageSupport::Rust),
->>>>>>> ca2e30b5
             },
         };
 
