<div align="center">

<h1>VT Code</h1>

<p align="center">
  <a href="https://crates.io/crates/vtcode">
    <img alt="crates.io" src="https://img.shields.io/crates/v/vtcode.svg?style=for-the-badge&label=crates.io&logo=rust" />
  </a>
  <a href="https://docs.rs/vtcode">
    <img alt="docs.rs" src="https://img.shields.io/docsrs/vtcode.svg?style=for-the-badge&label=docs.rs&logo=docsdotrs" />
  </a>
  <a href="https://www.npmjs.com/package/vtcode">
    <img alt="npm" src="https://img.shields.io/npm/v/vtcode.svg?style=for-the-badge&label=npm&logo=npm" />
  </a>
</p>

<p align="center"><code>cargo install vtcode</code><br />or <code>brew install vinhnx/tap/vtcode</code><br />or <code>npm install -g vtcode</code></p>

<p align="center"><strong>VT Code</strong> is a Rust-based terminal coding agent with semantic code understanding powered by <a href="https://tree-sitter.github.io/tree-sitter/">tree-sitter</a> and <a href="https://ast-grep.github.io/">ast-grep</a>, and fully <a href="https://docs.rs/vtcode-core/latest/vtcode_core/config/index.html"><b>configurable</b></a> for steering the Agent.</p>

<p align="center">
  <img src="resources/vhs/demo.gif" alt="Demo" />
</p>

</div>

---

## VT Code

VT Code excels at codebase context understanding, semantic code intelligence, and comprehensive safety controls. While the features are fully built and complete, you are in control of how the agent operates on your workspace through various configs, tool-use policies, and advanced shell-command safeguards.

**Core Capabilities:**

- **Multi-Provider AI Agent** - First-class integrations for OpenAI, Anthropic, xAI, DeepSeek, Gemini, and OpenRouter with auto-failover and intelligent cost guards
- **Context Engineering Foundation** - Advanced context compression, multi-provider prompt caching, conversation intelligence, and MCP integration for optimal long-session performance
- **Semantic Code Intelligence** - Tree-sitter parsers for 6+ languages (Rust, Python, JavaScript, TypeScript, Go, Java) combined with ast-grep powered structural search and refactoring
<<<<<<< HEAD
- **Modern Terminal Experience** - Built with a streamlined crossterm-based inline renderer featuring streaming PTY output, slash commands, and customizable themes (Ciapre and Catppuccin)
=======
- **Modern Terminal Experience** - Built with Ratatui featuring mouse support, streaming PTY output, slash commands, and customizable themes (Ciapre and Catppuccin)
>>>>>>> 2986df64
- **MCP Integration** - Model Context Protocol support for enhanced context awareness and external tool integration via official Rust SDK
- **Advanced Prompt Caching** - Multi-provider caching system with quality-based decisions, configurable cleanup, and significant latency/cost reduction
- **Modular Tools Architecture** - Trait-based design with `Tool`, `ModeTool`, and `CacheableTool` traits supporting multiple execution modes
- **Workspace Awareness** - Git-aware fuzzy navigation, boundary enforcement, command allowlists, and human-in-the-loop confirmations
- **Fully Configurable** - Every agent behavior controlled via `vtcode.toml`, with constants in `vtcode-core/src/config/constants.rs` and model IDs in `docs/models.json`

---

## Quickstart

### Installing and running VT Code

VT Code can be installed using multiple package managers depending on your preference:

**Using Cargo (Rust package manager) - Recommended for Rust developers:**

```shell
cargo install vtcode
```

**Using Homebrew (macOS only):**

```shell
brew install vinhnx/tap/vtcode
```

**Using npm (Node.js package manager) - Cross-platform:**

```shell
npm install -g vtcode
```

After installation with any method, simply run `vtcode` to get started:

```shell
vtcode
```

<details>
<summary>You can also download pre-built binaries from <a href="https://github.com/vinhnx/vtcode/releases/latest">GitHub Releases</a>.</summary>

Available for:

- **macOS**: Apple Silicon (`aarch64-apple-darwin`) and Intel (`x86_64-apple-darwin`)
- **Linux**: x86_64 and ARM64 architectures
- **Windows**: x86_64 architecture

Each archive contains the executable - extract and rename to `vtcode` if needed.

</details>

### Configuration

Set your API key for your preferred provider:

```shell
export OPENAI_API_KEY="your_key_here"
# or
export ANTHROPIC_API_KEY="your_key_here"
# or
export XAI_API_KEY="your_key_here"
# or
export GEMINI_API_KEY="your_key_here"
# or
export OPENROUTER_API_KEY="your_key_here"
```

Alternatively, create a `.env` file in your project directory:

```shell
# .env file
OPENAI_API_KEY=your_openai_key_here
ANTHROPIC_API_KEY=your_anthropic_key_here
XAI_API_KEY=your_xai_key_here
GEMINI_API_KEY=your_gemini_key_here
OPENROUTER_API_KEY=your_openrouter_key_here
```

VT Code supports advanced configuration via `vtcode.toml` with comprehensive sections for agent behavior, security controls, prompt caching, MCP integration, and UI preferences. See [Configuration Guide](docs/config/) for details.

### Getting Started

Launch the agent with explicit provider/model flags or rely on the defaults from `vtcode.toml`:

```shell
export OPENAI_API_KEY="your_key_here" # or check the OPENAI_API_KEY value on .env file
vtcode --provider openai --model gpt-5-codex
```

The default configuration uses OpenRouter with `x-ai/grok-4-fast:free`. You can always customize your setup in `vtcode.toml` to your preferred models and config, and optional with router models for various tasks:
<<<<<<< HEAD
=======

Create a vtcode.toml or copy the content of [vtcode.toml.example](https://github.com/vinhnx/vtcode/blob/main/vtcode.toml.example) to `.vtcode/` directory inside your working reposity.

```bash
cd {work_dir}
mkdir .vtcode
```

Then config of your choice

`./vtcode/vtcode.toml`
>>>>>>> 2986df64

```toml
[agent]
provider = "openai"
default_model = "gpt-5"

[router.models]
simple = "gpt-5"
standard = "gpt-5"
complex = "gpt-5-codex"
codegen_heavy = "gpt-5-codex"
retrieval_heavy = "gpt-5-codex"
```

### Notes

<<<<<<< HEAD
Simply spawn `vtcode` agent in your working directory:

```shell
vtcode
```

=======
* For full configurable options, check [vtcode.toml.example](https://github.com/vinhnx/vtcode/blob/main/vtcode.toml.example), or [vtcode.toml](https://github.com/vinhnx/vtcode/blob/main/vtcode.toml)
* Model identifiers should always reference `vtcode-core/src/config/constants.rs` and `docs/models.json` to stay aligned with vetted releases.

Simply spawn `vtcode` agent in your working directory:

```shell
vtcode
```

>>>>>>> 2986df64
---

## CLI Usage

- Launch interactive mode with your preferred provider/model:

    ```shell
    vtcode --provider openrouter --model x-ai/grok-4-fast:free
    ```

- Run a single prompt with streaming output (scripting friendly):

    ```shell
    vtcode ask "Summarize diagnostics in src/lib.rs"
    ```

- Execute a command with tool access disabled (dry run):

    ```shell
    vtcode --no-tools ask "Review recent changes in src/main.rs"
    ```

- When developing locally, the debug script mirrors production defaults:

    ```shell
    ./run-debug.sh
    ```

CLI options are discoverable via `vtcode --help` or `/help` inside the REPL. All defaults live in `vtcode.toml`, including provider fallbacks, tool allowlists, streaming options, and safety policies.

---

## Architecture Overview

VT Code is composed of a reusable core library plus a thin CLI binary, built around a sophisticated context engineering foundation:

- `vtcode-core/` contains the agent runtime with advanced context management:
  - **Context Engineering Core** (`core/`): Context compression, conversation summarization, decision tracking, and performance monitoring
  - **Provider Abstractions** (`llm/`): Multi-provider support with intelligent caching and failover
  - **Modular Tools System** (`tools/`): Trait-based architecture with context-aware tool execution
  - **Configuration Management** (`config/`): Centralized configuration with context-aware defaults
  - **Tree-sitter Integration**: Semantic parsing with context preservation and workspace awareness
  - **MCP Client** (`mcp_client.rs`): Official Rust SDK integration for enhanced contextual resources
<<<<<<< HEAD
- `src/main.rs` wires the CLI, TUI, and runtime together using `clap` for argument parsing and the inline renderer for terminal output
- **Context-Aware MCP Integration**: Model Context Protocol tools extend the agent with enhanced context awareness via official [Rust SDK](https://github.com/modelcontextprotocol/rust-sdk), enabling systems like Serena MCP for memory/journaling
=======
- `src/main.rs` wires the CLI, TUI, and runtime together using `clap` for argument parsing and Ratatui for rendering
- **Context-Aware MCP Integration**: Model Context Protocol tools extend the agent with enhanced context awareness via official [Rust SDK](https://github.com/modelcontextprotocol/rust-sdk)
>>>>>>> 2986df64
- **Tree-sitter & AST Analysis**: Semantic code intelligence with context-aware parsing and structural search via `ast-grep`

Design goals prioritize **contextual intelligence**, composability, guarded execution, and predictable performance. The architecture document in `docs/ARCHITECTURE.md` dives deeper into module responsibilities and extension hooks, with particular focus on the context engineering patterns that enable long-running, high-quality coding sessions.

---

## Context Engineering Foundation

VT Code's context engineering foundation represents a sophisticated approach to managing conversational AI context, ensuring optimal performance, cost efficiency, and response quality across long-running coding sessions.

### Advanced Context Compression

**Intelligent Context Management:**

- **Dynamic Compression**: Automatically compresses conversation context when approaching token limits (80% threshold by default)
- **Smart Preservation**: Preserves recent turns (5 by default), system messages, error messages, and tool calls
- **Decision-Aware**: Maintains decision ledger summaries and critical workflow information during compression
- **Quality Metrics**: Tracks compression ratios and maintains context quality through LLM-powered summarization

**Compression Architecture:**

```rust
// Core compression engine with configurable thresholds
ContextCompressor {
    max_context_length: 128000,      // ~128K tokens
    compression_threshold: 0.8,      // Trigger at 80% capacity
    preserve_recent_turns: 5,        // Always keep recent messages
    preserve_system_messages: true,  // Critical system context
    preserve_error_messages: true,   // Error patterns and solutions
}
```

### Multi-Provider Prompt Caching

**Sophisticated Caching Strategy:**

- **Quality-Based Decisions**: Only caches high-quality responses (70% confidence threshold)
- **Provider-Specific Optimization**: Tailored caching for OpenAI, Anthropic, Gemini, OpenRouter, and xAI
- **Automatic Cleanup**: Configurable cache lifecycle management with age-based expiration
- **Cost Optimization**: Significant latency and token cost reduction through intelligent caching

**Provider-Specific Caching:**

- **OpenAI**: Automatic caching for `gpt-5`, `gpt-5-codex`, `4o`, `4o mini`... with detailed token reporting
- **Anthropic**: Explicit cache control with 5-minute and 1-hour TTL options via `cache_control` blocks
- **Google Gemini**: Implicit caching for 2.5 models with explicit cache creation APIs
- **OpenRouter**: Pass-through provider caching with savings reporting via `cache_discount`
- **xAI**: Automatic platform-level caching with usage metrics

### Conversation Intelligence & Summarization

**Session-Aware Context:**

- **Turn Tracking**: Maintains conversation flow with automatic turn counting and session duration tracking
- **Decision Logging**: Records key decisions, tool executions, and workflow changes with importance scoring
- **Error Pattern Analysis**: Identifies recurring error patterns and provides proactive solutions
- **Task Completion Tracking**: Monitors completed tasks, success rates, and tool usage patterns

**Intelligent Summarization:**

```rust
// Advanced conversation summarization
ConversationSummarizer {
    summarization_threshold: 20,     // Summarize after 20 turns
    max_summary_length: 2000,        // Concise summary generation
    compression_target_ratio: 0.3,   // Target 70% size reduction
}
```

### Model Context Protocol (MCP) Integration

**Enhanced Context Awareness:**

- **External Tool Integration**: Connects to external systems via official [Rust SDK](https://github.com/modelcontextprotocol/rust-sdk)
<<<<<<< HEAD
- **Contextual Resources**: Provides additional context through MCP servers (Serena MCP for memory/journaling)
=======
- **Contextual Resources**: Provides additional context through MCP servers
>>>>>>> 2986df64
- **Multi-Provider Tools**: Aggregates tools across multiple MCP providers with connection pooling
- **Intelligent Routing**: Routes tool calls to appropriate MCP providers based on capabilities

**MCP Architecture:**

```rust
// High-level MCP client with provider management
McpClient {
    providers: HashMap<String, McpProvider>,
    active_connections: Arc<Mutex<HashMap<String, RunningMcpService>>>,
    tool_discovery: Automatic tool enumeration and caching,
}
```

### Workspace & Context Awareness

**Intelligent Context Boundaries:**

- **Git-Aware Navigation**: Context-aware file discovery using `.gitignore` patterns and `nucleo-matcher`
- **Workspace Boundary Enforcement**: Prevents operations outside configured workspace boundaries
- **Project Structure Understanding**: Leverages tree-sitter parsers for semantic code navigation
- **Multi-Language Support**: Context-aware parsing for Rust, Python, JavaScript, TypeScript, Go, and Java

**Context-Aware Features:**

- **Semantic Search**: AST-powered structural search and refactoring with `ast-grep`
- **Code Intelligence**: Symbol lookup, definition finding, and reference tracking
- **Fuzzy Navigation**: Intelligent file and symbol matching with workspace awareness

### Advanced Prompt Engineering

**Context-Optimized Prompts:**

- **Dynamic Prompt Refinement**: Multi-pass prompt optimization for complex tasks
- **Provider-Specific Templates**: Tailored prompt structures for different LLM capabilities
- **Self-Review Mechanisms**: Optional self-review passes for enhanced response quality
- **Reasoning Effort Control**: Configurable reasoning depth for supported models

**Prompt Management:**

```toml
[prompt_cache]
enabled = true
min_quality_threshold = 0.7      # Only cache high-quality responses
max_age_days = 30                # Automatic cleanup after 30 days

[agent]
reasoning_effort = "medium"      # Control model reasoning depth
refine_prompts_enabled = false   # Enable prompt optimization
```

### Context Quality & Performance Metrics

**Comprehensive Monitoring:**

- **Cache Hit Rates**: Tracks cache effectiveness across providers
- **Context Compression Ratios**: Monitors compression efficiency and quality preservation
- **Response Quality Scoring**: Evaluates cached response quality for retention decisions
- **Session Performance**: Tracks conversation health, error rates, and completion rates

**Quality Assurance:**

- **Automatic Quality Scoring**: LLM-powered evaluation of response quality
- **Context Preservation Validation**: Ensures critical information survives compression
- **Error Pattern Recognition**: Identifies and addresses recurring context-related issues

This context engineering foundation enables VT Code to maintain high-quality, cost-effective AI assistance across extended coding sessions while preserving critical workflow context and decision history.

---

## Core Features

**Multi-Platform Installation**

- **Cargo**: `cargo install vtcode` - Install directly from crates.io
- **Homebrew**: `brew install vinhnx/tap/vtcode` - macOS package manager installation
- **npm**: `npm install -g vtcode` - Node.js package manager installation
- **GitHub Releases**: Pre-built binaries for macOS, Linux, and Windows

**Multi-Provider AI Support**

- OpenAI, Anthropic, xAI, OpenRouter, DeepSeek, and Gemini integration
- Automatic provider selection and failover
- Cost optimization with safety controls
- Support for the latest models including OpenAI's `gpt-5`, `gpt-5-codex`; Anthropic's `Claude 4.1 Opus`, `Claude 4 Sonnet`; xAI's `grok 4`, `Grok Code Fast`; Gemini 2.5 latest, and all OpenRouters [models](https://openrouter.ai/models), with reasoning effort configurable.

**Enhanced Terminal User Interface**

- Modern TUI with mouse support and text selection
- Real-time terminal command output with ANSI color support and PTY streaming
- Color-coded tool and MCP status banners highlight execution summaries versus detailed output for faster scanning
- Customizable themes with my own [Ciapre](https://github.com/vinhnx/Ciapre) theme palette (or Catppuccin via config)
- Interactive slash commands with auto-suggestions
- Smooth scrolling and navigation controls
- Dedicated status bar with contextual information

**Advanced Code Intelligence**

- **Context-Aware Tree-sitter Parsing**: Semantic analysis for 6+ languages (Rust, Python, JavaScript, TypeScript, Go, Java) with workspace context preservation
- **AST-Powered Structural Search**: Advanced pattern recognition and refactoring using `ast-grep` with semantic understanding
- **Intelligent Code Navigation**: Context-aware symbol lookup, definition finding, and reference tracking
- **Git-Aware Fuzzy Search**: Intelligent file discovery using `.gitignore` patterns and `nucleo-matcher` with workspace boundary enforcement
- **Semantic Refactoring**: Context-preserving code transformations with structural pattern matching

**Performance & Cost Optimization**

- **Prompt Caching**: Automatic and configurable caching of conversation prefixes across providers to reduce latency and token consumption
  - OpenAI: Automatic caching for gpt-5, gpt-5-codex, 4o, 4o mini, o1-preview/mini with `prompt_tokens_details.cached_tokens` reporting
  - Anthropic: Explicit cache control via `cache_control` blocks with 5-minute and 1-hour TTL options
  - Google Gemini: Implicit caching for 2.5 models with explicit cache creation APIs available
  - OpenRouter: Pass-through provider caching with savings reporting via `cache_discount`
  - xAI: Automatic platform-level caching with usage metrics
- Configurable cache settings per provider in `vtcode.toml`
- Quality scoring to determine which responses to cache

**You're in control**

- Steerable agent's behavior via [vtcode.toml](https://github.com/vinhnx/vtcode/blob/main/vtcode.toml).
- Workspace boundary enforcement
- Configurable command allowlists
- Human-in-the-loop controls for safety
- Comprehensive audit logging
- Secure API key management

**Modular Architecture**

- Trait-based tool system for extensibility
- Multi-mode execution (terminal, PTY, streaming)
- Intelligent caching and performance optimization
- Plugin architecture for custom tools
- Configurable agent workflows

---

## Configuration Reference

- All agent knobs live in `vtcode.toml`; never hardcode credentials or model IDs.
- Constants (model aliases, file size limits, defaults) are centralized in `vtcode-core/src/config/constants.rs`.
- The latest provider-specific model identifiers are tracked in `docs/models.json`; update it alongside configuration changes.
- Prompt caching controls are available under the `[prompt_cache]` section with provider-specific overrides for OpenAI, Anthropic, Gemini, OpenRouter, and xAI.
- Safety settings include workspace boundary enforcement, command allow/deny lists, rate limits, and telemetry toggles.

Refer to the guides under [docs.rs](https://docs.rs/vtcode-core/latest/vtcode_core/config/index.html) for deep dives on providers, tools, and runtime profiles.

---

## Development Workflow

- `cargo check` for fast validation; `cargo clippy --workspace --all-targets` to enforce linting.
- Format with `cargo fmt` and run `cargo test` for unit and integration coverage.
- `./run-debug.sh` launches the debug build with live reload-friendly options.
- Benchmarks live in `benches/`, and additional examples belong in `tests/` (avoid ad-hoc scripts).
- Ensure configuration updates are reflected in `docs/project/` and `docs/models.json` when relevant.

---

## Documentation

- [**Getting Started**](docs/user-guide/getting-started.md) - Installation and basic usage
- [**Configuration**](docs/project/) - Advanced configuration options including prompt caching
- [**Architecture**](docs/ARCHITECTURE.md) - Technical architecture details
- [**Advanced Features**](docs/ADVANCED_FEATURES_IMPLEMENTATION.md) - Safety controls and debug mode
- [**Prompt Caching Guide**](docs/tools/PROMPT_CACHING_GUIDE.md) - Comprehensive guide to prompt caching configuration and usage
- [**Prompt Caching Implementation**](docs/providers/PROMPT_CACHING_UPDATE.md) - Detailed documentation on the latest prompt caching changes
- [**vtcode API Reference**](https://docs.rs/vtcode) - Complete API documentation for the main app
- [**vtcode-core API Reference**](https://docs.rs/vtcode-core) - Complete API documentation for the core logic
- [**Contributing**](CONTRIBUTING.md) - Development guidelines

---

## License

This project is licensed under the MIT License - see [LICENSE](LICENSE) for details.<|MERGE_RESOLUTION|>--- conflicted
+++ resolved
@@ -35,11 +35,7 @@
 - **Multi-Provider AI Agent** - First-class integrations for OpenAI, Anthropic, xAI, DeepSeek, Gemini, and OpenRouter with auto-failover and intelligent cost guards
 - **Context Engineering Foundation** - Advanced context compression, multi-provider prompt caching, conversation intelligence, and MCP integration for optimal long-session performance
 - **Semantic Code Intelligence** - Tree-sitter parsers for 6+ languages (Rust, Python, JavaScript, TypeScript, Go, Java) combined with ast-grep powered structural search and refactoring
-<<<<<<< HEAD
-- **Modern Terminal Experience** - Built with a streamlined crossterm-based inline renderer featuring streaming PTY output, slash commands, and customizable themes (Ciapre and Catppuccin)
-=======
 - **Modern Terminal Experience** - Built with Ratatui featuring mouse support, streaming PTY output, slash commands, and customizable themes (Ciapre and Catppuccin)
->>>>>>> 2986df64
 - **MCP Integration** - Model Context Protocol support for enhanced context awareness and external tool integration via official Rust SDK
 - **Advanced Prompt Caching** - Multi-provider caching system with quality-based decisions, configurable cleanup, and significant latency/cost reduction
 - **Modular Tools Architecture** - Trait-based design with `Tool`, `ModeTool`, and `CacheableTool` traits supporting multiple execution modes
@@ -130,8 +126,6 @@
 ```
 
 The default configuration uses OpenRouter with `x-ai/grok-4-fast:free`. You can always customize your setup in `vtcode.toml` to your preferred models and config, and optional with router models for various tasks:
-<<<<<<< HEAD
-=======
 
 Create a vtcode.toml or copy the content of [vtcode.toml.example](https://github.com/vinhnx/vtcode/blob/main/vtcode.toml.example) to `.vtcode/` directory inside your working reposity.
 
@@ -143,7 +137,6 @@
 Then config of your choice
 
 `./vtcode/vtcode.toml`
->>>>>>> 2986df64
 
 ```toml
 [agent]
@@ -160,14 +153,6 @@
 
 ### Notes
 
-<<<<<<< HEAD
-Simply spawn `vtcode` agent in your working directory:
-
-```shell
-vtcode
-```
-
-=======
 * For full configurable options, check [vtcode.toml.example](https://github.com/vinhnx/vtcode/blob/main/vtcode.toml.example), or [vtcode.toml](https://github.com/vinhnx/vtcode/blob/main/vtcode.toml)
 * Model identifiers should always reference `vtcode-core/src/config/constants.rs` and `docs/models.json` to stay aligned with vetted releases.
 
@@ -177,7 +162,6 @@
 vtcode
 ```
 
->>>>>>> 2986df64
 ---
 
 ## CLI Usage
@@ -221,13 +205,8 @@
   - **Configuration Management** (`config/`): Centralized configuration with context-aware defaults
   - **Tree-sitter Integration**: Semantic parsing with context preservation and workspace awareness
   - **MCP Client** (`mcp_client.rs`): Official Rust SDK integration for enhanced contextual resources
-<<<<<<< HEAD
-- `src/main.rs` wires the CLI, TUI, and runtime together using `clap` for argument parsing and the inline renderer for terminal output
-- **Context-Aware MCP Integration**: Model Context Protocol tools extend the agent with enhanced context awareness via official [Rust SDK](https://github.com/modelcontextprotocol/rust-sdk), enabling systems like Serena MCP for memory/journaling
-=======
 - `src/main.rs` wires the CLI, TUI, and runtime together using `clap` for argument parsing and Ratatui for rendering
 - **Context-Aware MCP Integration**: Model Context Protocol tools extend the agent with enhanced context awareness via official [Rust SDK](https://github.com/modelcontextprotocol/rust-sdk)
->>>>>>> 2986df64
 - **Tree-sitter & AST Analysis**: Semantic code intelligence with context-aware parsing and structural search via `ast-grep`
 
 Design goals prioritize **contextual intelligence**, composability, guarded execution, and predictable performance. The architecture document in `docs/ARCHITECTURE.md` dives deeper into module responsibilities and extension hooks, with particular focus on the context engineering patterns that enable long-running, high-quality coding sessions.
@@ -302,11 +281,7 @@
 **Enhanced Context Awareness:**
 
 - **External Tool Integration**: Connects to external systems via official [Rust SDK](https://github.com/modelcontextprotocol/rust-sdk)
-<<<<<<< HEAD
-- **Contextual Resources**: Provides additional context through MCP servers (Serena MCP for memory/journaling)
-=======
 - **Contextual Resources**: Provides additional context through MCP servers
->>>>>>> 2986df64
 - **Multi-Provider Tools**: Aggregates tools across multiple MCP providers with connection pooling
 - **Intelligent Routing**: Routes tool calls to appropriate MCP providers based on capabilities
 
