//! Core tree-sitter analyzer for code parsing and analysis

use crate::tools::tree_sitter::analysis::{
    CodeAnalysis, CodeMetrics, DependencyInfo, DependencyKind,
};
use crate::tools::tree_sitter::languages::*;
use anyhow::Result;
use serde::{Deserialize, Serialize};
use std::collections::HashMap;
use std::path::Path;
use tree_sitter::{Language, Parser, Tree};

/// Tree-sitter analysis error
#[derive(Debug, thiserror::Error)]
pub enum TreeSitterError {
    #[error("Unsupported language: {0}")]
    UnsupportedLanguage(String),

    #[error("Parse error: {0}")]
    ParseError(String),

    #[error("File read error: {0}")]
    FileReadError(String),

    #[error("Language detection failed: {0}")]
    LanguageDetectionError(String),

    #[error("Query execution error: {0}")]
    QueryError(String),
}

/// Language support enumeration
#[derive(Debug, Clone, Copy, Serialize, Deserialize, Eq, Hash, PartialEq)]
pub enum LanguageSupport {
    Rust,
    Python,
    JavaScript,
    TypeScript,
    Go,
    Java,
    Swift,
}

/// Syntax tree representation
#[derive(Debug, Clone, Serialize, Deserialize)]
pub struct SyntaxTree {
    pub root: SyntaxNode,
    pub source_code: String,
    pub language: LanguageSupport,
    pub diagnostics: Vec<Diagnostic>,
}

/// Syntax node in the tree
#[derive(Debug, Clone, Serialize, Deserialize)]
pub struct SyntaxNode {
    pub kind: String,
    pub start_position: Position,
    pub end_position: Position,
    pub text: String,
    // Children within the AST subtree
    pub children: Vec<SyntaxNode>,
    pub named_children: HashMap<String, Vec<SyntaxNode>>,
    // Collected comments that immediately precede this node as sibling comments
    // (useful for documentation extraction like docstrings or /// comments)
    pub leading_comments: Vec<String>,
}

/// Position in source code
#[derive(Debug, Clone, Serialize, Deserialize, Eq, Hash, PartialEq)]
pub struct Position {
    pub row: usize,
    pub column: usize,
    pub byte_offset: usize,
}

/// Diagnostic information
#[derive(Debug, Clone, Serialize, Deserialize)]
pub struct Diagnostic {
    pub level: DiagnosticLevel,
    pub message: String,
    pub position: Position,
    pub node_kind: String,
}

#[derive(Debug, Clone, PartialEq, Serialize, Deserialize)]
pub enum DiagnosticLevel {
    Error,
    Warning,
    Info,
}

/// Main tree-sitter analyzer
pub struct TreeSitterAnalyzer {
    parsers: HashMap<LanguageSupport, Parser>,
    supported_languages: Vec<LanguageSupport>,
    current_file: String,
}

impl TreeSitterAnalyzer {
    /// Create a new tree-sitter analyzer
    pub fn new() -> Result<Self> {
        let mut parsers = HashMap::new();

        // Initialize parsers for all supported languages
        let mut languages = vec![
            LanguageSupport::Rust,
            LanguageSupport::Python,
            LanguageSupport::JavaScript,
            LanguageSupport::TypeScript,
            LanguageSupport::Go,
            LanguageSupport::Java,
        ];

<<<<<<< HEAD
        #[cfg(feature = "swift")]
        {
=======
        if cfg!(feature = "swift") {
            // Swift grammar provided by https://github.com/tree-sitter/swift-tree-sitter via the tree-sitter-swift crate
>>>>>>> 9ddde173
            languages.push(LanguageSupport::Swift);
        }

        for language in &languages {
            let mut parser = Parser::new();
            let ts_language = get_language(language.clone())?;
            parser.set_language(&ts_language)?;
            parsers.insert(language.clone(), parser);
        }

        Ok(Self {
            parsers,
            supported_languages: languages,
            current_file: String::new(),
        })
    }

    /// Get supported languages
    pub fn supported_languages(&self) -> &[LanguageSupport] {
        &self.supported_languages
    }

    /// Detect language from file extension
    pub fn detect_language_from_path<P: AsRef<Path>>(&self, path: P) -> Result<LanguageSupport> {
        let path = path.as_ref();
        let extension = path
            .extension()
            .and_then(|ext| ext.to_str())
            .ok_or_else(|| {
                TreeSitterError::LanguageDetectionError("No file extension found".to_string())
            })?;

        match extension {
            "rs" => Ok(LanguageSupport::Rust),
            "py" => Ok(LanguageSupport::Python),
            "js" => Ok(LanguageSupport::JavaScript),
            "ts" => Ok(LanguageSupport::TypeScript),
            "tsx" => Ok(LanguageSupport::TypeScript),
            "jsx" => Ok(LanguageSupport::JavaScript),
            "go" => Ok(LanguageSupport::Go),
            "java" => Ok(LanguageSupport::Java),
            "swift" => {
                if cfg!(feature = "swift") {
                    Ok(LanguageSupport::Swift)
                } else {
                    Err(TreeSitterError::UnsupportedLanguage("swift".to_string()).into())
                }
            }
            _ => Err(TreeSitterError::UnsupportedLanguage(extension.to_string()).into()),
        }
    }

    /// Parse source code into a syntax tree
    pub fn parse(&mut self, source_code: &str, language: LanguageSupport) -> Result<Tree> {
        let parser = self
            .parsers
            .get_mut(&language)
            .ok_or_else(|| TreeSitterError::UnsupportedLanguage(format!("{:?}", language)))?;

        let tree = parser.parse(source_code, None).ok_or_else(|| {
            TreeSitterError::ParseError("Failed to parse source code".to_string())
        })?;

        Ok(tree)
    }

    /// Extract symbols from a syntax tree
    pub fn extract_symbols(
        &mut self,
        syntax_tree: &Tree,
        source_code: &str,
        language: LanguageSupport,
    ) -> Result<Vec<SymbolInfo>> {
        let mut symbols = Vec::new();
        let root_node = syntax_tree.root_node();

        // Walk the tree and extract symbols based on language
        self.extract_symbols_recursive(root_node, source_code, language, &mut symbols, None)?;

        Ok(symbols)
    }

    /// Recursively extract symbols from a node
    fn extract_symbols_recursive(
        &self,
        node: tree_sitter::Node,
        source_code: &str,
        language: LanguageSupport,
        symbols: &mut Vec<SymbolInfo>,
        parent_scope: Option<String>,
    ) -> Result<()> {
        let _node_text = &source_code[node.start_byte()..node.end_byte()];
        let kind = node.kind();

        // Extract symbols based on node type and language
        match language {
            LanguageSupport::Rust => {
                if kind == "function_item" || kind == "method_definition" {
                    // Extract function name
                    if let Some(name_node) = self.find_child_by_type(node, "identifier") {
                        let name = &source_code[name_node.start_byte()..name_node.end_byte()];
                        symbols.push(SymbolInfo {
                            name: name.to_string(),
                            kind: SymbolKind::Function,
                            position: Position {
                                row: node.start_position().row,
                                column: node.start_position().column,
                                byte_offset: node.start_byte(),
                            },
                            scope: parent_scope.clone(),
                            signature: None,
                            documentation: None,
                        });
                    }
                } else if kind == "struct_item" || kind == "enum_item" {
                    // Extract type name
                    if let Some(name_node) = self.find_child_by_type(node, "type_identifier") {
                        let name = &source_code[name_node.start_byte()..name_node.end_byte()];
                        symbols.push(SymbolInfo {
                            name: name.to_string(),
                            kind: SymbolKind::Type,
                            position: Position {
                                row: node.start_position().row,
                                column: node.start_position().column,
                                byte_offset: node.start_byte(),
                            },
                            scope: parent_scope.clone(),
                            signature: None,
                            documentation: None,
                        });
                    }
                }
            }
            LanguageSupport::Python => {
                if kind == "function_definition" {
                    // Extract function name
                    if let Some(name_node) = self.find_child_by_type(node, "identifier") {
                        let name = &source_code[name_node.start_byte()..name_node.end_byte()];
                        symbols.push(SymbolInfo {
                            name: name.to_string(),
                            kind: SymbolKind::Function,
                            position: Position {
                                row: node.start_position().row,
                                column: node.start_position().column,
                                byte_offset: node.start_byte(),
                            },
                            scope: parent_scope.clone(),
                            signature: None,
                            documentation: None,
                        });
                    }
                } else if kind == "class_definition" {
                    // Extract class name
                    if let Some(name_node) = self.find_child_by_type(node, "identifier") {
                        let name = &source_code[name_node.start_byte()..name_node.end_byte()];
                        symbols.push(SymbolInfo {
                            name: name.to_string(),
                            kind: SymbolKind::Type,
                            position: Position {
                                row: node.start_position().row,
                                column: node.start_position().column,
                                byte_offset: node.start_byte(),
                            },
                            scope: parent_scope.clone(),
                            signature: None,
                            documentation: None,
                        });
                    }
                }
            }
            _ => {
                // For other languages, do a basic extraction
                if kind.contains("function") || kind.contains("method") {
                    // Try to find a name
                    if let Some(name_node) = self.find_child_by_type(node, "identifier") {
                        let name = &source_code[name_node.start_byte()..name_node.end_byte()];
                        symbols.push(SymbolInfo {
                            name: name.to_string(),
                            kind: SymbolKind::Function,
                            position: Position {
                                row: node.start_position().row,
                                column: node.start_position().column,
                                byte_offset: node.start_byte(),
                            },
                            scope: parent_scope.clone(),
                            signature: None,
                            documentation: None,
                        });
                    }
                }
            }
        }

        // Recursively process children
        let mut cursor = node.walk();
        for child in node.children(&mut cursor) {
            self.extract_symbols_recursive(
                child,
                source_code,
                language.clone(),
                symbols,
                parent_scope.clone(),
            )?;
        }

        Ok(())
    }

    /// Find a child node of a specific type
    fn find_child_by_type<'a>(
        &self,
        node: tree_sitter::Node<'a>,
        type_name: &str,
    ) -> Option<tree_sitter::Node<'a>> {
        let mut cursor = node.walk();
        for child in node.children(&mut cursor) {
            if child.kind() == type_name {
                return Some(child);
            }
        }
        None
    }

    /// Extract dependencies from a syntax tree
    pub fn extract_dependencies(
        &self,
        syntax_tree: &Tree,
        language: LanguageSupport,
    ) -> Result<Vec<DependencyInfo>> {
        let mut dependencies = Vec::new();
        let root_node = syntax_tree.root_node();

        // Extract dependencies based on language
        match language {
            LanguageSupport::Rust => {
                self.extract_rust_dependencies(root_node, &mut dependencies)?;
            }
            LanguageSupport::Python => {
                self.extract_python_dependencies(root_node, &mut dependencies)?;
            }
            LanguageSupport::JavaScript | LanguageSupport::TypeScript => {
                self.extract_js_dependencies(root_node, &mut dependencies)?;
            }
            _ => {
                // For other languages, do a basic extraction
                self.extract_basic_dependencies(root_node, &mut dependencies)?;
            }
        }

        Ok(dependencies)
    }

    /// Extract Rust dependencies
    fn extract_rust_dependencies(
        &self,
        node: tree_sitter::Node,
        dependencies: &mut Vec<DependencyInfo>,
    ) -> Result<()> {
        let mut cursor = node.walk();

        // Look for use statements and extern crate declarations
        if node.kind() == "use_declaration" {
            // Extract the path from the use statement
            if let Some(_path_node) = self
                .find_child_by_type(node, "use_list")
                .or_else(|| self.find_child_by_type(node, "scoped_identifier"))
                .or_else(|| self.find_child_by_type(node, "identifier"))
            {
                // This is a simplified extraction
                dependencies.push(DependencyInfo {
                    name: "unknown_rust_dep".to_string(), // Would need more parsing for actual name
                    kind: DependencyKind::Import,
                    source: "use_declaration".to_string(),
                    position: Position {
                        row: node.start_position().row,
                        column: node.start_position().column,
                        byte_offset: node.start_byte(),
                    },
                });
            }
        } else if node.kind() == "extern_crate_declaration" {
            // Extract crate name from extern crate declaration
            if let Some(_name_node) = self.find_child_by_type(node, "identifier") {
                dependencies.push(DependencyInfo {
                    name: "unknown_crate".to_string(), // Would need more parsing for actual name
                    kind: DependencyKind::External,
                    source: "extern_crate".to_string(),
                    position: Position {
                        row: node.start_position().row,
                        column: node.start_position().column,
                        byte_offset: node.start_byte(),
                    },
                });
            }
        }

        // Recursively process children
        for child in node.children(&mut cursor) {
            self.extract_rust_dependencies(child, dependencies)?;
        }

        Ok(())
    }

    /// Extract Python dependencies
    fn extract_python_dependencies(
        &self,
        node: tree_sitter::Node,
        dependencies: &mut Vec<DependencyInfo>,
    ) -> Result<()> {
        let mut cursor = node.walk();

        // Look for import statements
        if node.kind() == "import_statement" || node.kind() == "import_from_statement" {
            // Extract the module name
            dependencies.push(DependencyInfo {
                name: "unknown_python_module".to_string(), // Would need more parsing for actual name
                kind: DependencyKind::Import,
                source: node.kind().to_string(),
                position: Position {
                    row: node.start_position().row,
                    column: node.start_position().column,
                    byte_offset: node.start_byte(),
                },
            });
        }

        // Recursively process children
        for child in node.children(&mut cursor) {
            self.extract_python_dependencies(child, dependencies)?;
        }

        Ok(())
    }

    /// Extract JavaScript/TypeScript dependencies
    fn extract_js_dependencies(
        &self,
        node: tree_sitter::Node,
        dependencies: &mut Vec<DependencyInfo>,
    ) -> Result<()> {
        let mut cursor = node.walk();

        // Look for import statements
        if node.kind() == "import_statement" {
            // Extract the module name
            dependencies.push(DependencyInfo {
                name: "unknown_js_module".to_string(), // Would need more parsing for actual name
                kind: DependencyKind::Import,
                source: node.kind().to_string(),
                position: Position {
                    row: node.start_position().row,
                    column: node.start_position().column,
                    byte_offset: node.start_byte(),
                },
            });
        }

        // Recursively process children
        for child in node.children(&mut cursor) {
            self.extract_js_dependencies(child, dependencies)?;
        }

        Ok(())
    }

    /// Extract basic dependencies (fallback)
    fn extract_basic_dependencies(
        &self,
        node: tree_sitter::Node,
        dependencies: &mut Vec<DependencyInfo>,
    ) -> Result<()> {
        let mut cursor = node.walk();

        // Look for import/include statements
        if node.kind().contains("import") || node.kind().contains("include") {
            // Extract the dependency name
            dependencies.push(DependencyInfo {
                name: "unknown_dependency".to_string(),
                kind: DependencyKind::Import,
                source: node.kind().to_string(),
                position: Position {
                    row: node.start_position().row,
                    column: node.start_position().column,
                    byte_offset: node.start_byte(),
                },
            });
        }

        // Recursively process children
        for child in node.children(&mut cursor) {
            self.extract_basic_dependencies(child, dependencies)?;
        }

        Ok(())
    }

    /// Calculate code metrics from a syntax tree
    pub fn calculate_metrics(&self, syntax_tree: &Tree, source_code: &str) -> Result<CodeMetrics> {
        let root_node = syntax_tree.root_node();
        let lines = source_code.lines().collect::<Vec<_>>();

        // Count different types of nodes
        let mut functions_count = 0;
        let mut classes_count = 0;
        let mut variables_count = 0;
        let mut imports_count = 0;

        self.count_nodes_recursive(
            root_node,
            &mut functions_count,
            &mut classes_count,
            &mut variables_count,
            &mut imports_count,
        );

        // Count comments
        let lines_of_comments = lines
            .iter()
            .filter(|l| {
                l.trim().starts_with("//")
                    || l.trim().starts_with("/*")
                    || l.trim().starts_with("#")
            })
            .count();

        let blank_lines = lines.iter().filter(|l| l.trim().is_empty()).count();
        let lines_of_code = lines.len();

        let comment_ratio = if lines_of_code > 0 {
            lines_of_comments as f64 / lines_of_code as f64
        } else {
            0.0
        };

        Ok(CodeMetrics {
            lines_of_code,
            lines_of_comments,
            blank_lines,
            functions_count,
            classes_count,
            variables_count,
            imports_count,
            comment_ratio,
        })
    }

    /// Recursively count different types of nodes
    fn count_nodes_recursive(
        &self,
        node: tree_sitter::Node,
        functions_count: &mut usize,
        classes_count: &mut usize,
        variables_count: &mut usize,
        imports_count: &mut usize,
    ) {
        let kind = node.kind();

        // Count based on node type
        if kind.contains("function") || kind.contains("method") {
            *functions_count += 1;
        } else if kind.contains("class") || kind.contains("struct") || kind.contains("enum") {
            *classes_count += 1;
        } else if kind.contains("variable") || kind.contains("let") || kind.contains("const") {
            *variables_count += 1;
        } else if kind.contains("import") || kind.contains("include") || kind.contains("use") {
            *imports_count += 1;
        }

        // Recursively process children
        let mut cursor = node.walk();
        for child in node.children(&mut cursor) {
            self.count_nodes_recursive(
                child,
                functions_count,
                classes_count,
                variables_count,
                imports_count,
            );
        }
    }

    /// Parse file into a syntax tree
    pub fn parse_file<P: AsRef<Path>>(&mut self, file_path: P) -> Result<SyntaxTree> {
        let file_path = file_path.as_ref();
        let language = self.detect_language_from_path(file_path)?;

        let source_code = std::fs::read_to_string(file_path)
            .map_err(|e| TreeSitterError::FileReadError(e.to_string()))?;

        let tree = self.parse(&source_code, language.clone())?;

        // Convert tree-sitter tree to our SyntaxTree representation
        let root = self.convert_tree_to_syntax_node(tree.root_node(), &source_code);
        let diagnostics = self.collect_diagnostics(&tree, &source_code);

        Ok(SyntaxTree {
            root,
            source_code,
            language,
            diagnostics,
        })
    }

    /// Convert tree-sitter node to our SyntaxNode
    pub fn convert_tree_to_syntax_node(
        &self,
        node: tree_sitter::Node,
        source_code: &str,
    ) -> SyntaxNode {
        let start = node.start_position();
        let end = node.end_position();

        // First, convert all children sequentially so we can compute leading sibling comments
        let mut converted_children: Vec<SyntaxNode> = Vec::new();
        let mut cursor = node.walk();
        for child in node.children(&mut cursor) {
            // Gather trailing run of comment siblings immediately preceding this child
            let mut leading_comments: Vec<String> = Vec::new();
            for prev in converted_children.iter().rev() {
                let k = prev.kind.to_lowercase();
                if k.contains("comment") {
                    leading_comments.push(prev.text.trim().to_string());
                } else {
                    break;
                }
            }
            leading_comments.reverse();

            // Convert current child
            let mut converted = self.convert_tree_to_syntax_node(child, source_code);
            converted.leading_comments = leading_comments;
            converted_children.push(converted);
        }

        SyntaxNode {
            kind: node.kind().to_string(),
            start_position: Position {
                row: start.row,
                column: start.column,
                byte_offset: node.start_byte(),
            },
            end_position: Position {
                row: end.row,
                column: end.column,
                byte_offset: node.end_byte(),
            },
            text: source_code[node.start_byte()..node.end_byte()].to_string(),
            children: converted_children,
            named_children: self.collect_named_children(node, source_code),
            leading_comments: Vec::new(),
        }
    }

    /// Collect named children for easier access
    fn collect_named_children(
        &self,
        node: tree_sitter::Node,
        source_code: &str,
    ) -> HashMap<String, Vec<SyntaxNode>> {
        let mut named_children = HashMap::new();

        for child in node.named_children(&mut node.walk()) {
            let kind = child.kind().to_string();
            let syntax_node = self.convert_tree_to_syntax_node(child, source_code);

            named_children
                .entry(kind)
                .or_insert_with(Vec::new)
                .push(syntax_node);
        }

        named_children
    }

    /// Collect diagnostics from the parsed tree
    pub fn collect_diagnostics(&self, tree: &Tree, _source_code: &str) -> Vec<Diagnostic> {
        let mut diagnostics = Vec::new();

        // Basic diagnostics collection - can be extended with more sophisticated analysis
        if tree.root_node().has_error() {
            diagnostics.push(Diagnostic {
                level: DiagnosticLevel::Error,
                message: "Syntax error detected in code".to_string(),
                position: Position {
                    row: 0,
                    column: 0,
                    byte_offset: 0,
                },
                node_kind: "root".to_string(),
            });
        }

        diagnostics
    }

    /// Get parser statistics
    pub fn get_parser_stats(&self) -> HashMap<String, usize> {
        let mut stats = HashMap::new();
        stats.insert(
            "supported_languages".to_string(),
            self.supported_languages.len(),
        );
        stats
    }

    pub fn analyze_file_with_tree_sitter(
        &mut self,
        file_path: &std::path::Path,
        source_code: &str,
    ) -> Result<CodeAnalysis> {
        let language = match self.detect_language_from_path(file_path) {
            Ok(language) => language,
            Err(err) => match err.downcast::<TreeSitterError>() {
                Ok(TreeSitterError::UnsupportedLanguage(lang)) => {
                    return Err(TreeSitterError::UnsupportedLanguage(lang).into());
                }
                Ok(_) | Err(_) => self
                    .detect_language_from_content(source_code)
                    .unwrap_or(LanguageSupport::Rust),
            },
        };

        self.current_file = file_path.to_string_lossy().to_string();

        let tree = self.parse(source_code, language.clone())?;

        // Extract actual symbols and dependencies
        let symbols = self.extract_symbols(&tree, source_code, language.clone())?;
        let dependencies = self.extract_dependencies(&tree, language.clone())?;
        let metrics = self.calculate_metrics(&tree, source_code)?;

        Ok(CodeAnalysis {
            file_path: self.current_file.clone(),
            language,
            symbols,
            dependencies,
            metrics,
            issues: vec![], // Would need to implement actual issue detection
            complexity: Default::default(), // Would need to implement actual complexity analysis
            structure: Default::default(), // Would need to implement actual structure analysis
        })
    }
}

/// Helper function to get tree-sitter language
fn get_language(language: LanguageSupport) -> Result<Language> {
    let lang = match language {
        LanguageSupport::Rust => tree_sitter_rust::LANGUAGE,
        LanguageSupport::Python => tree_sitter_python::LANGUAGE,
        LanguageSupport::JavaScript => tree_sitter_javascript::LANGUAGE,
        LanguageSupport::TypeScript => tree_sitter_typescript::LANGUAGE_TYPESCRIPT,
        LanguageSupport::Go => tree_sitter_go::LANGUAGE,
        LanguageSupport::Java => tree_sitter_java::LANGUAGE,
        LanguageSupport::Swift => {
            #[cfg(feature = "swift")]
            {
                tree_sitter_swift::LANGUAGE
            }
            #[cfg(not(feature = "swift"))]
            {
                return Err(TreeSitterError::UnsupportedLanguage("Swift".to_string()).into());
            }
        }
    };
    Ok(lang.into())
}

impl std::fmt::Display for LanguageSupport {
    fn fmt(&self, f: &mut std::fmt::Formatter<'_>) -> std::fmt::Result {
        let language_name = match self {
            LanguageSupport::Rust => "Rust",
            LanguageSupport::Python => "Python",
            LanguageSupport::JavaScript => "JavaScript",
            LanguageSupport::TypeScript => "TypeScript",
            LanguageSupport::Go => "Go",
            LanguageSupport::Java => "Java",
            LanguageSupport::Swift => "Swift",
        };
        write!(f, "{}", language_name)
    }
}

impl TreeSitterAnalyzer {
    pub fn detect_language_from_content(&self, content: &str) -> Option<LanguageSupport> {
        // Simple heuristic-based language detection
        if content.contains("fn ") && content.contains("{") && content.contains("}") {
            Some(LanguageSupport::Rust)
        } else if content.contains("def ") && content.contains(":") && !content.contains("{") {
            Some(LanguageSupport::Python)
        } else if content.contains("function") && content.contains("{") && content.contains("}") {
            Some(LanguageSupport::JavaScript)
        } else {
            None
        }
    }
}

#[cfg(test)]
mod tests {
    use super::*;
    use std::path::Path;

    fn create_test_analyzer() -> TreeSitterAnalyzer {
        TreeSitterAnalyzer::new().expect("Failed to create analyzer")
    }

    #[test]
    fn test_analyzer_creation() {
        let analyzer = create_test_analyzer();
        assert!(
            analyzer
                .supported_languages
                .contains(&LanguageSupport::Rust)
        );
        assert!(
            analyzer
                .supported_languages
                .contains(&LanguageSupport::Python)
        );
    }

    #[test]
    fn test_language_detection_from_path() {
        let analyzer = create_test_analyzer();

        // Test basic file extensions
        match analyzer.detect_language_from_path(Path::new("main.rs")) {
            Ok(lang) => assert_eq!(lang, LanguageSupport::Rust),
            Err(e) => panic!("Expected Rust language, got error: {}", e),
        }

        match analyzer.detect_language_from_path(Path::new("script.py")) {
            Ok(lang) => assert_eq!(lang, LanguageSupport::Python),
            Err(e) => panic!("Expected Python language, got error: {}", e),
        }

        // Test unknown extension should return error
        assert!(
            analyzer
                .detect_language_from_path(Path::new("file.unknown"))
                .is_err()
        );
    }

    #[test]
    fn test_language_detection_from_content() {
        let analyzer = create_test_analyzer();

        // Test Rust content
        let rust_code = r#"fn main() { println!("Hello, world!"); let x = 42; }"#;
        assert_eq!(
            analyzer.detect_language_from_content(rust_code),
            Some(LanguageSupport::Rust)
        );

        // Test Python content
        let python_code = r#"def main(): print("Hello, world!"); x = 42"#;
        assert_eq!(
            analyzer.detect_language_from_content(python_code),
            Some(LanguageSupport::Python)
        );

        // Test unknown content
        let unknown_code = "This is not code just plain text.";
        assert_eq!(analyzer.detect_language_from_content(unknown_code), None);
    }

    #[test]
    fn test_parse_rust_code() {
        let mut analyzer = create_test_analyzer();

        let rust_code = r#"fn main() { println!("Hello, world!"); let x = 42; }"#;

        let result = analyzer.parse(rust_code, LanguageSupport::Rust);
        assert!(result.is_ok());

        let tree = result.unwrap();
        assert!(!tree.root_node().has_error());
    }

    #[cfg(feature = "swift")]
    #[test]
    fn test_parse_swift_code() {
        let mut analyzer = create_test_analyzer();
        let swift_code = "print(\"Hello, World!\")\n";
        let result = analyzer.parse(swift_code, LanguageSupport::Swift);
        assert!(result.is_ok());
        let tree = result.unwrap();
        assert!(!tree.root_node().has_error());
    }
}<|MERGE_RESOLUTION|>--- conflicted
+++ resolved
@@ -111,13 +111,8 @@
             LanguageSupport::Java,
         ];
 
-<<<<<<< HEAD
         #[cfg(feature = "swift")]
         {
-=======
-        if cfg!(feature = "swift") {
-            // Swift grammar provided by https://github.com/tree-sitter/swift-tree-sitter via the tree-sitter-swift crate
->>>>>>> 9ddde173
             languages.push(LanguageSupport::Swift);
         }
 
