//! Model configuration and identification module
//!
//! This module provides a centralized enum for model identifiers and their configurations,
//! replacing hardcoded model strings throughout the codebase for better maintainability.
//! Read the model list in `docs/models.json`.

use serde::{Deserialize, Serialize};
use std::fmt;
use std::str::FromStr;

/// Supported AI model providers
#[derive(Clone, Debug, PartialEq, Eq, Hash, Serialize, Deserialize, Default)]
pub enum Provider {
    /// Google Gemini models
    #[default]
    Gemini,
    /// OpenAI GPT models
    OpenAI,
    /// Anthropic Claude models
    Anthropic,
    /// DeepSeek native models
    DeepSeek,
    /// OpenRouter marketplace models
    OpenRouter,
    /// xAI Grok models
    XAI,
}

impl Provider {
    /// Get the default API key environment variable for this provider
    pub fn default_api_key_env(&self) -> &'static str {
        match self {
            Provider::Gemini => "GEMINI_API_KEY",
            Provider::OpenAI => "OPENAI_API_KEY",
            Provider::Anthropic => "ANTHROPIC_API_KEY",
            Provider::DeepSeek => "DEEPSEEK_API_KEY",
            Provider::OpenRouter => "OPENROUTER_API_KEY",
            Provider::XAI => "XAI_API_KEY",
        }
    }

    /// Get all supported providers
    pub fn all_providers() -> Vec<Provider> {
        vec![
            Provider::Gemini,
            Provider::OpenAI,
            Provider::Anthropic,
            Provider::DeepSeek,
            Provider::OpenRouter,
            Provider::XAI,
        ]
    }
}

impl fmt::Display for Provider {
    fn fmt(&self, f: &mut fmt::Formatter<'_>) -> fmt::Result {
        match self {
            Provider::Gemini => write!(f, "gemini"),
            Provider::OpenAI => write!(f, "openai"),
            Provider::Anthropic => write!(f, "anthropic"),
            Provider::DeepSeek => write!(f, "deepseek"),
            Provider::OpenRouter => write!(f, "openrouter"),
            Provider::XAI => write!(f, "xai"),
        }
    }
}

impl FromStr for Provider {
    type Err = ModelParseError;

    fn from_str(s: &str) -> Result<Self, Self::Err> {
        match s.to_lowercase().as_str() {
            "gemini" => Ok(Provider::Gemini),
            "openai" => Ok(Provider::OpenAI),
            "anthropic" => Ok(Provider::Anthropic),
            "deepseek" => Ok(Provider::DeepSeek),
            "openrouter" => Ok(Provider::OpenRouter),
            "xai" => Ok(Provider::XAI),
            _ => Err(ModelParseError::InvalidProvider(s.to_string())),
        }
    }
}

/// Centralized enum for all supported model identifiers
#[derive(Clone, Debug, PartialEq, Eq, Hash, Serialize, Deserialize)]
pub enum ModelId {
    // Gemini models
    /// Gemini 2.5 Flash Preview - Latest fast model with advanced capabilities
    Gemini25FlashPreview,
    /// Gemini 2.5 Flash - Legacy alias for flash preview
    Gemini25Flash,
    /// Gemini 2.5 Flash Lite - Legacy alias for flash preview (lite)
    Gemini25FlashLite,
    /// Gemini 2.5 Pro - Latest most capable Gemini model
    Gemini25Pro,

    // OpenAI models
    /// GPT-5 - Latest most capable OpenAI model (2025-08-07)
    GPT5,
    /// GPT-5 Mini - Latest efficient OpenAI model (2025-08-07)
    GPT5Mini,
    /// GPT-5 Nano - Latest most cost-effective OpenAI model (2025-08-07)
    GPT5Nano,
    /// Codex Mini Latest - Latest Codex model for code generation (2025-05-16)
    CodexMiniLatest,

    // Anthropic models
    /// Claude Opus 4.1 - Latest most capable Anthropic model (2025-08-05)
    ClaudeOpus41,
    /// Claude Sonnet 4.5 - Latest balanced Anthropic model (2025-09-29)
    ClaudeSonnet45,
    /// Claude Sonnet 4 - Previous balanced Anthropic model (2025-05-14)
    ClaudeSonnet4,

    // DeepSeek models
    /// DeepSeek V3.2-Exp Chat - Non-thinking mode
    DeepSeekChat,
    /// DeepSeek V3.2-Exp Reasoner - Thinking mode with deliberate reasoning output
    DeepSeekReasoner,

    // xAI models
    /// Grok-2 Latest - Flagship xAI model with advanced reasoning
    XaiGrok2Latest,
    /// Grok-2 - Stable xAI model variant
    XaiGrok2,
    /// Grok-2 Mini - Efficient xAI model
    XaiGrok2Mini,
    /// Grok-2 Reasoning - Enhanced reasoning trace variant
    XaiGrok2Reasoning,
    /// Grok-2 Vision - Multimodal xAI model
    XaiGrok2Vision,

    // OpenRouter models
    /// Grok Code Fast 1 - Fast OpenRouter coding model
    OpenRouterGrokCodeFast1,
    /// Qwen3 Coder - Balanced OpenRouter coding model
    OpenRouterQwen3Coder,
    /// DeepSeek Chat v3.1 - Advanced DeepSeek model via OpenRouter
    OpenRouterDeepSeekChatV31,
    /// OpenAI GPT-5 via OpenRouter
    OpenRouterOpenAIGPT5,
    /// Anthropic Claude Sonnet 4.5 via OpenRouter
    OpenRouterAnthropicClaudeSonnet45,
    /// Anthropic Claude Sonnet 4 via OpenRouter
    OpenRouterAnthropicClaudeSonnet4,
}
impl ModelId {
    /// Convert the model identifier to its string representation
    /// used in API calls and configurations
    pub fn as_str(&self) -> &'static str {
        use crate::config::constants::models;
        match self {
            // Gemini models
            ModelId::Gemini25FlashPreview => models::GEMINI_2_5_FLASH_PREVIEW,
            ModelId::Gemini25Flash => models::GEMINI_2_5_FLASH,
            ModelId::Gemini25FlashLite => models::GEMINI_2_5_FLASH_LITE,
            ModelId::Gemini25Pro => models::GEMINI_2_5_PRO,
            // OpenAI models
            ModelId::GPT5 => models::GPT_5,
            ModelId::GPT5Mini => models::GPT_5_MINI,
            ModelId::GPT5Nano => models::GPT_5_NANO,
            ModelId::CodexMiniLatest => models::CODEX_MINI_LATEST,
            // Anthropic models
            ModelId::ClaudeOpus41 => models::CLAUDE_OPUS_4_1_20250805,
            ModelId::ClaudeSonnet45 => models::CLAUDE_SONNET_4_5,
            ModelId::ClaudeSonnet4 => models::CLAUDE_SONNET_4_20250514,
            // DeepSeek models
            ModelId::DeepSeekChat => models::DEEPSEEK_CHAT,
            ModelId::DeepSeekReasoner => models::DEEPSEEK_REASONER,
            // xAI models
            ModelId::XaiGrok2Latest => models::xai::GROK_2_LATEST,
            ModelId::XaiGrok2 => models::xai::GROK_2,
            ModelId::XaiGrok2Mini => models::xai::GROK_2_MINI,
            ModelId::XaiGrok2Reasoning => models::xai::GROK_2_REASONING,
            ModelId::XaiGrok2Vision => models::xai::GROK_2_VISION,
            // OpenRouter models
            ModelId::OpenRouterGrokCodeFast1 => models::OPENROUTER_X_AI_GROK_CODE_FAST_1,
            ModelId::OpenRouterQwen3Coder => models::OPENROUTER_QWEN3_CODER,
            ModelId::OpenRouterDeepSeekChatV31 => models::OPENROUTER_DEEPSEEK_CHAT_V3_1,
            ModelId::OpenRouterOpenAIGPT5 => models::OPENROUTER_OPENAI_GPT_5,
            ModelId::OpenRouterAnthropicClaudeSonnet45 => {
                models::OPENROUTER_ANTHROPIC_CLAUDE_SONNET_4_5
            }
            ModelId::OpenRouterAnthropicClaudeSonnet4 => {
                models::OPENROUTER_ANTHROPIC_CLAUDE_SONNET_4
            }
        }
    }

    /// Get the provider for this model
    pub fn provider(&self) -> Provider {
        match self {
            ModelId::Gemini25FlashPreview
            | ModelId::Gemini25Flash
            | ModelId::Gemini25FlashLite
            | ModelId::Gemini25Pro => Provider::Gemini,
            ModelId::GPT5 | ModelId::GPT5Mini | ModelId::GPT5Nano | ModelId::CodexMiniLatest => {
                Provider::OpenAI
            }
<<<<<<< HEAD
            ModelId::ClaudeOpus41 | ModelId::ClaudeSonnet4 => Provider::Anthropic,
            ModelId::DeepSeekChat | ModelId::DeepSeekReasoner => Provider::DeepSeek,
=======
            ModelId::ClaudeOpus41 | ModelId::ClaudeSonnet45 | ModelId::ClaudeSonnet4 => {
                Provider::Anthropic
            }
>>>>>>> 6656a349
            ModelId::XaiGrok2Latest
            | ModelId::XaiGrok2
            | ModelId::XaiGrok2Mini
            | ModelId::XaiGrok2Reasoning
            | ModelId::XaiGrok2Vision => Provider::XAI,
            ModelId::OpenRouterGrokCodeFast1
            | ModelId::OpenRouterQwen3Coder
            | ModelId::OpenRouterDeepSeekChatV31
            | ModelId::OpenRouterOpenAIGPT5
            | ModelId::OpenRouterAnthropicClaudeSonnet45
            | ModelId::OpenRouterAnthropicClaudeSonnet4 => Provider::OpenRouter,
        }
    }

    /// Get the display name for the model (human-readable)
    pub fn display_name(&self) -> &'static str {
        match self {
            // Gemini models
            ModelId::Gemini25FlashPreview => "Gemini 2.5 Flash Preview",
            ModelId::Gemini25Flash => "Gemini 2.5 Flash",
            ModelId::Gemini25FlashLite => "Gemini 2.5 Flash Lite",
            ModelId::Gemini25Pro => "Gemini 2.5 Pro",
            // OpenAI models
            ModelId::GPT5 => "GPT-5",
            ModelId::GPT5Mini => "GPT-5 Mini",
            ModelId::GPT5Nano => "GPT-5 Nano",
            ModelId::CodexMiniLatest => "Codex Mini Latest",
            // Anthropic models
            ModelId::ClaudeOpus41 => "Claude Opus 4.1",
            ModelId::ClaudeSonnet45 => "Claude Sonnet 4.5",
            ModelId::ClaudeSonnet4 => "Claude Sonnet 4",
            // DeepSeek models
            ModelId::DeepSeekChat => "DeepSeek V3.2-Exp (Chat)",
            ModelId::DeepSeekReasoner => "DeepSeek V3.2-Exp (Reasoner)",
            // xAI models
            ModelId::XaiGrok2Latest => "Grok-2 Latest",
            ModelId::XaiGrok2 => "Grok-2",
            ModelId::XaiGrok2Mini => "Grok-2 Mini",
            ModelId::XaiGrok2Reasoning => "Grok-2 Reasoning",
            ModelId::XaiGrok2Vision => "Grok-2 Vision",
            // OpenRouter models
            ModelId::OpenRouterGrokCodeFast1 => "Grok Code Fast 1",
            ModelId::OpenRouterQwen3Coder => "Qwen3 Coder",
            ModelId::OpenRouterDeepSeekChatV31 => "DeepSeek Chat v3.1",
            ModelId::OpenRouterOpenAIGPT5 => "OpenAI GPT-5 via OpenRouter",
            ModelId::OpenRouterAnthropicClaudeSonnet45 => {
                "Anthropic Claude Sonnet 4.5 via OpenRouter"
            }
            ModelId::OpenRouterAnthropicClaudeSonnet4 => "Anthropic Claude Sonnet 4 via OpenRouter",
        }
    }

    /// Get a description of the model's characteristics
    pub fn description(&self) -> &'static str {
        match self {
            // Gemini models
            ModelId::Gemini25FlashPreview => {
                "Latest fast Gemini model with advanced multimodal capabilities"
            }
            ModelId::Gemini25Flash => {
                "Legacy alias for Gemini 2.5 Flash Preview (same capabilities)"
            }
            ModelId::Gemini25FlashLite => {
                "Legacy alias for Gemini 2.5 Flash Preview optimized for efficiency"
            }
            ModelId::Gemini25Pro => "Latest most capable Gemini model with reasoning",
            // OpenAI models
            ModelId::GPT5 => "Latest most capable OpenAI model with advanced reasoning",
            ModelId::GPT5Mini => "Latest efficient OpenAI model, great for most tasks",
            ModelId::GPT5Nano => "Latest most cost-effective OpenAI model",
            ModelId::CodexMiniLatest => "Latest Codex model optimized for code generation",
            // Anthropic models
            ModelId::ClaudeOpus41 => "Latest most capable Anthropic model with advanced reasoning",
<<<<<<< HEAD
            ModelId::ClaudeSonnet4 => "Latest balanced Anthropic model for general tasks",
            // DeepSeek models
            ModelId::DeepSeekChat => {
                "DeepSeek V3.2-Exp non-thinking mode optimized for fast coding responses"
            }
            ModelId::DeepSeekReasoner => {
                "DeepSeek V3.2-Exp thinking mode with structured reasoning output"
=======
            ModelId::ClaudeSonnet45 => "Latest balanced Anthropic model for general tasks",
            ModelId::ClaudeSonnet4 => {
                "Previous balanced Anthropic model maintained for compatibility"
>>>>>>> 6656a349
            }
            // xAI models
            ModelId::XaiGrok2Latest => "Flagship xAI Grok model with long context and tool use",
            ModelId::XaiGrok2 => "Stable Grok 2 release tuned for general coding tasks",
            ModelId::XaiGrok2Mini => "Efficient Grok 2 variant optimized for latency",
            ModelId::XaiGrok2Reasoning => {
                "Grok 2 variant that surfaces structured reasoning traces"
            }
            ModelId::XaiGrok2Vision => "Multimodal Grok 2 model with image understanding",
            // OpenRouter models
            ModelId::OpenRouterGrokCodeFast1 => "Fast OpenRouter coding model powered by xAI Grok",
            ModelId::OpenRouterQwen3Coder => {
                "Qwen3-based OpenRouter model tuned for IDE-style coding workflows"
            }
            ModelId::OpenRouterDeepSeekChatV31 => "Advanced DeepSeek model via OpenRouter",
            ModelId::OpenRouterOpenAIGPT5 => "OpenAI GPT-5 model accessed through OpenRouter",
            ModelId::OpenRouterAnthropicClaudeSonnet45 => {
                "Anthropic Claude Sonnet 4.5 model accessed through OpenRouter"
            }
            ModelId::OpenRouterAnthropicClaudeSonnet4 => {
                "Anthropic Claude Sonnet 4 model accessed through OpenRouter"
            }
        }
    }

    /// Get all available models as a vector
    pub fn all_models() -> Vec<ModelId> {
        vec![
            // Gemini models
            ModelId::Gemini25FlashPreview,
            ModelId::Gemini25Flash,
            ModelId::Gemini25FlashLite,
            ModelId::Gemini25Pro,
            // OpenAI models
            ModelId::GPT5,
            ModelId::GPT5Mini,
            ModelId::GPT5Nano,
            ModelId::CodexMiniLatest,
            // Anthropic models
            ModelId::ClaudeOpus41,
            ModelId::ClaudeSonnet45,
            ModelId::ClaudeSonnet4,
            // DeepSeek models
            ModelId::DeepSeekChat,
            ModelId::DeepSeekReasoner,
            // xAI models
            ModelId::XaiGrok2Latest,
            ModelId::XaiGrok2,
            ModelId::XaiGrok2Mini,
            ModelId::XaiGrok2Reasoning,
            ModelId::XaiGrok2Vision,
            // OpenRouter models
            ModelId::OpenRouterGrokCodeFast1,
            ModelId::OpenRouterQwen3Coder,
            ModelId::OpenRouterDeepSeekChatV31,
            ModelId::OpenRouterOpenAIGPT5,
            ModelId::OpenRouterAnthropicClaudeSonnet45,
            ModelId::OpenRouterAnthropicClaudeSonnet4,
        ]
    }

    /// Get all models for a specific provider
    pub fn models_for_provider(provider: Provider) -> Vec<ModelId> {
        Self::all_models()
            .into_iter()
            .filter(|model| model.provider() == provider)
            .collect()
    }

    /// Get recommended fallback models in order of preference
    pub fn fallback_models() -> Vec<ModelId> {
        vec![
            ModelId::Gemini25FlashPreview,
            ModelId::Gemini25Pro,
            ModelId::GPT5,
            ModelId::ClaudeOpus41,
<<<<<<< HEAD
            ModelId::DeepSeekReasoner,
=======
            ModelId::ClaudeSonnet45,
>>>>>>> 6656a349
            ModelId::XaiGrok2Latest,
            ModelId::OpenRouterGrokCodeFast1,
        ]
    }

    /// Get the default model for general use
    pub fn default() -> Self {
        ModelId::Gemini25FlashPreview
    }

    /// Get the default orchestrator model (more capable)
    pub fn default_orchestrator() -> Self {
        ModelId::Gemini25Pro
    }

    /// Get the default subagent model (fast and efficient)
    pub fn default_subagent() -> Self {
        ModelId::Gemini25FlashPreview
    }

    /// Get provider-specific defaults for orchestrator
    pub fn default_orchestrator_for_provider(provider: Provider) -> Self {
        match provider {
            Provider::Gemini => ModelId::Gemini25Pro,
            Provider::OpenAI => ModelId::GPT5,
            Provider::Anthropic => ModelId::ClaudeOpus41,
            Provider::DeepSeek => ModelId::DeepSeekReasoner,
            Provider::XAI => ModelId::XaiGrok2Latest,
            Provider::OpenRouter => ModelId::OpenRouterGrokCodeFast1,
        }
    }

    /// Get provider-specific defaults for subagent
    pub fn default_subagent_for_provider(provider: Provider) -> Self {
        match provider {
            Provider::Gemini => ModelId::Gemini25FlashPreview,
            Provider::OpenAI => ModelId::GPT5Mini,
<<<<<<< HEAD
            Provider::Anthropic => ModelId::ClaudeSonnet4,
            Provider::DeepSeek => ModelId::DeepSeekChat,
=======
            Provider::Anthropic => ModelId::ClaudeSonnet45,
>>>>>>> 6656a349
            Provider::XAI => ModelId::XaiGrok2Mini,
            Provider::OpenRouter => ModelId::OpenRouterGrokCodeFast1,
        }
    }

    /// Get provider-specific defaults for single agent
    pub fn default_single_for_provider(provider: Provider) -> Self {
        match provider {
            Provider::Gemini => ModelId::Gemini25FlashPreview,
            Provider::OpenAI => ModelId::GPT5,
            Provider::Anthropic => ModelId::ClaudeOpus41,
            Provider::DeepSeek => ModelId::DeepSeekReasoner,
            Provider::XAI => ModelId::XaiGrok2Latest,
            Provider::OpenRouter => ModelId::OpenRouterGrokCodeFast1,
        }
    }

    /// Check if this is a "flash" variant (optimized for speed)
    pub fn is_flash_variant(&self) -> bool {
        matches!(
            self,
            ModelId::Gemini25FlashPreview | ModelId::Gemini25Flash | ModelId::Gemini25FlashLite
        )
    }

    /// Check if this is a "pro" variant (optimized for capability)
    pub fn is_pro_variant(&self) -> bool {
        matches!(
            self,
            ModelId::Gemini25Pro
                | ModelId::GPT5
                | ModelId::ClaudeOpus41
                | ModelId::DeepSeekReasoner
                | ModelId::XaiGrok2Latest
        )
    }

    /// Check if this is an optimized/efficient variant
    pub fn is_efficient_variant(&self) -> bool {
        matches!(
            self,
            ModelId::Gemini25FlashPreview
                | ModelId::Gemini25Flash
                | ModelId::Gemini25FlashLite
                | ModelId::GPT5Mini
                | ModelId::GPT5Nano
                | ModelId::OpenRouterGrokCodeFast1
                | ModelId::DeepSeekChat
                | ModelId::XaiGrok2Mini
        )
    }

    /// Check if this is a top-tier model
    pub fn is_top_tier(&self) -> bool {
        matches!(
            self,
            ModelId::Gemini25Pro
                | ModelId::GPT5
                | ModelId::ClaudeOpus41
                | ModelId::ClaudeSonnet45
                | ModelId::ClaudeSonnet4
                | ModelId::DeepSeekReasoner
                | ModelId::OpenRouterQwen3Coder
                | ModelId::OpenRouterAnthropicClaudeSonnet45
                | ModelId::XaiGrok2Latest
                | ModelId::XaiGrok2Reasoning
        )
    }

    /// Get the generation/version string for this model
    pub fn generation(&self) -> &'static str {
        match self {
            // Gemini generations
            ModelId::Gemini25FlashPreview
            | ModelId::Gemini25Flash
            | ModelId::Gemini25FlashLite
            | ModelId::Gemini25Pro => "2.5",
            // OpenAI generations
            ModelId::GPT5 | ModelId::GPT5Mini | ModelId::GPT5Nano | ModelId::CodexMiniLatest => "5",
            // Anthropic generations
            ModelId::ClaudeSonnet45 => "4.5",
            ModelId::ClaudeSonnet4 => "4",
            ModelId::ClaudeOpus41 => "4.1",
            // DeepSeek generations
            ModelId::DeepSeekChat | ModelId::DeepSeekReasoner => "V3.2-Exp",
            // xAI generations
            ModelId::XaiGrok2Latest
            | ModelId::XaiGrok2
            | ModelId::XaiGrok2Mini
            | ModelId::XaiGrok2Reasoning
            | ModelId::XaiGrok2Vision => "2",
            // OpenRouter marketplace listings
            ModelId::OpenRouterGrokCodeFast1 | ModelId::OpenRouterQwen3Coder => "marketplace",
            // New OpenRouter models
            ModelId::OpenRouterDeepSeekChatV31
            | ModelId::OpenRouterOpenAIGPT5
            | ModelId::OpenRouterAnthropicClaudeSonnet4 => "2025-08-07",
            ModelId::OpenRouterAnthropicClaudeSonnet45 => "2025-09-29",
        }
    }
}

impl fmt::Display for ModelId {
    fn fmt(&self, f: &mut fmt::Formatter<'_>) -> fmt::Result {
        write!(f, "{}", self.as_str())
    }
}

impl FromStr for ModelId {
    type Err = ModelParseError;

    fn from_str(s: &str) -> Result<Self, Self::Err> {
        use crate::config::constants::models;
        match s {
            // Gemini models
            s if s == models::GEMINI_2_5_FLASH_PREVIEW => Ok(ModelId::Gemini25FlashPreview),
            s if s == models::GEMINI_2_5_FLASH => Ok(ModelId::Gemini25Flash),
            s if s == models::GEMINI_2_5_FLASH_LITE => Ok(ModelId::Gemini25FlashLite),
            s if s == models::GEMINI_2_5_PRO => Ok(ModelId::Gemini25Pro),
            // OpenAI models
            s if s == models::GPT_5 => Ok(ModelId::GPT5),
            s if s == models::GPT_5_MINI => Ok(ModelId::GPT5Mini),
            s if s == models::GPT_5_NANO => Ok(ModelId::GPT5Nano),
            s if s == models::CODEX_MINI_LATEST => Ok(ModelId::CodexMiniLatest),
            // Anthropic models
            s if s == models::CLAUDE_OPUS_4_1_20250805 => Ok(ModelId::ClaudeOpus41),
            s if s == models::CLAUDE_SONNET_4_5 => Ok(ModelId::ClaudeSonnet45),
            s if s == models::CLAUDE_SONNET_4_20250514 => Ok(ModelId::ClaudeSonnet4),
            // DeepSeek models
            s if s == models::DEEPSEEK_CHAT => Ok(ModelId::DeepSeekChat),
            s if s == models::DEEPSEEK_REASONER => Ok(ModelId::DeepSeekReasoner),
            // xAI models
            s if s == models::xai::GROK_2_LATEST => Ok(ModelId::XaiGrok2Latest),
            s if s == models::xai::GROK_2 => Ok(ModelId::XaiGrok2),
            s if s == models::xai::GROK_2_MINI => Ok(ModelId::XaiGrok2Mini),
            s if s == models::xai::GROK_2_REASONING => Ok(ModelId::XaiGrok2Reasoning),
            s if s == models::xai::GROK_2_VISION => Ok(ModelId::XaiGrok2Vision),
            // OpenRouter models
            s if s == models::OPENROUTER_X_AI_GROK_CODE_FAST_1 => {
                Ok(ModelId::OpenRouterGrokCodeFast1)
            }
            s if s == models::OPENROUTER_QWEN3_CODER => Ok(ModelId::OpenRouterQwen3Coder),
            s if s == models::OPENROUTER_DEEPSEEK_CHAT_V3_1 => {
                Ok(ModelId::OpenRouterDeepSeekChatV31)
            }
            s if s == models::OPENROUTER_OPENAI_GPT_5 => Ok(ModelId::OpenRouterOpenAIGPT5),
            s if s == models::OPENROUTER_ANTHROPIC_CLAUDE_SONNET_4_5 => {
                Ok(ModelId::OpenRouterAnthropicClaudeSonnet45)
            }
            s if s == models::OPENROUTER_ANTHROPIC_CLAUDE_SONNET_4 => {
                Ok(ModelId::OpenRouterAnthropicClaudeSonnet4)
            }
            _ => Err(ModelParseError::InvalidModel(s.to_string())),
        }
    }
}

/// Error type for model parsing failures
#[derive(Debug, Clone, PartialEq)]
pub enum ModelParseError {
    InvalidModel(String),
    InvalidProvider(String),
}

impl fmt::Display for ModelParseError {
    fn fmt(&self, f: &mut fmt::Formatter<'_>) -> fmt::Result {
        match self {
            ModelParseError::InvalidModel(model) => {
                write!(
                    f,
                    "Invalid model identifier: '{}'. Supported models: {}",
                    model,
                    ModelId::all_models()
                        .iter()
                        .map(|m| m.as_str())
                        .collect::<Vec<_>>()
                        .join(", ")
                )
            }
            ModelParseError::InvalidProvider(provider) => {
                write!(
                    f,
                    "Invalid provider: '{}'. Supported providers: {}",
                    provider,
                    Provider::all_providers()
                        .iter()
                        .map(|p| p.to_string())
                        .collect::<Vec<_>>()
                        .join(", ")
                )
            }
        }
    }
}

impl std::error::Error for ModelParseError {}

#[cfg(test)]
mod tests {
    use super::*;
    use crate::config::constants::models;

    #[test]
    fn test_model_string_conversion() {
        // Gemini models
        assert_eq!(
            ModelId::Gemini25FlashPreview.as_str(),
            models::GEMINI_2_5_FLASH_PREVIEW
        );
        assert_eq!(ModelId::Gemini25Flash.as_str(), models::GEMINI_2_5_FLASH);
        assert_eq!(
            ModelId::Gemini25FlashLite.as_str(),
            models::GEMINI_2_5_FLASH_LITE
        );
        assert_eq!(ModelId::Gemini25Pro.as_str(), models::GEMINI_2_5_PRO);
        // OpenAI models
        assert_eq!(ModelId::GPT5.as_str(), models::GPT_5);
        assert_eq!(ModelId::GPT5Mini.as_str(), models::GPT_5_MINI);
        assert_eq!(ModelId::GPT5Nano.as_str(), models::GPT_5_NANO);
        assert_eq!(ModelId::CodexMiniLatest.as_str(), models::CODEX_MINI_LATEST);
        // Anthropic models
        assert_eq!(
            ModelId::ClaudeSonnet45.as_str(),
            models::CLAUDE_SONNET_4_5
        );
        assert_eq!(
            ModelId::ClaudeSonnet4.as_str(),
            models::CLAUDE_SONNET_4_20250514
        );
        assert_eq!(
            ModelId::ClaudeOpus41.as_str(),
            models::CLAUDE_OPUS_4_1_20250805
        );
        // DeepSeek models
        assert_eq!(ModelId::DeepSeekChat.as_str(), models::DEEPSEEK_CHAT);
        assert_eq!(
            ModelId::DeepSeekReasoner.as_str(),
            models::DEEPSEEK_REASONER
        );
        // xAI models
        assert_eq!(ModelId::XaiGrok2Latest.as_str(), models::xai::GROK_2_LATEST);
        assert_eq!(ModelId::XaiGrok2.as_str(), models::xai::GROK_2);
        assert_eq!(ModelId::XaiGrok2Mini.as_str(), models::xai::GROK_2_MINI);
        assert_eq!(
            ModelId::XaiGrok2Reasoning.as_str(),
            models::xai::GROK_2_REASONING
        );
        assert_eq!(ModelId::XaiGrok2Vision.as_str(), models::xai::GROK_2_VISION);
        // OpenRouter models
        assert_eq!(
            ModelId::OpenRouterGrokCodeFast1.as_str(),
            models::OPENROUTER_X_AI_GROK_CODE_FAST_1
        );
        assert_eq!(
            ModelId::OpenRouterQwen3Coder.as_str(),
            models::OPENROUTER_QWEN3_CODER
        );
        assert_eq!(
            ModelId::OpenRouterDeepSeekChatV31.as_str(),
            models::OPENROUTER_DEEPSEEK_CHAT_V3_1
        );
        assert_eq!(
            ModelId::OpenRouterOpenAIGPT5.as_str(),
            models::OPENROUTER_OPENAI_GPT_5
        );
        assert_eq!(
            ModelId::OpenRouterAnthropicClaudeSonnet45.as_str(),
            models::OPENROUTER_ANTHROPIC_CLAUDE_SONNET_4_5
        );
        assert_eq!(
            ModelId::OpenRouterAnthropicClaudeSonnet4.as_str(),
            models::OPENROUTER_ANTHROPIC_CLAUDE_SONNET_4
        );
    }

    #[test]
    fn test_model_from_string() {
        // Gemini models
        assert_eq!(
            models::GEMINI_2_5_FLASH_PREVIEW.parse::<ModelId>().unwrap(),
            ModelId::Gemini25FlashPreview
        );
        assert_eq!(
            models::GEMINI_2_5_FLASH.parse::<ModelId>().unwrap(),
            ModelId::Gemini25Flash
        );
        assert_eq!(
            models::GEMINI_2_5_FLASH_LITE.parse::<ModelId>().unwrap(),
            ModelId::Gemini25FlashLite
        );
        assert_eq!(
            models::GEMINI_2_5_PRO.parse::<ModelId>().unwrap(),
            ModelId::Gemini25Pro
        );
        // OpenAI models
        assert_eq!(models::GPT_5.parse::<ModelId>().unwrap(), ModelId::GPT5);
        assert_eq!(
            models::GPT_5_MINI.parse::<ModelId>().unwrap(),
            ModelId::GPT5Mini
        );
        assert_eq!(
            models::GPT_5_NANO.parse::<ModelId>().unwrap(),
            ModelId::GPT5Nano
        );
        assert_eq!(
            models::CODEX_MINI_LATEST.parse::<ModelId>().unwrap(),
            ModelId::CodexMiniLatest
        );
        // Anthropic models
        assert_eq!(
            models::CLAUDE_SONNET_4_5
                .parse::<ModelId>()
                .unwrap(),
            ModelId::ClaudeSonnet45
        );
        assert_eq!(
            models::CLAUDE_SONNET_4_20250514.parse::<ModelId>().unwrap(),
            ModelId::ClaudeSonnet4
        );
        assert_eq!(
            models::CLAUDE_OPUS_4_1_20250805.parse::<ModelId>().unwrap(),
            ModelId::ClaudeOpus41
        );
        // DeepSeek models
        assert_eq!(
            models::DEEPSEEK_CHAT.parse::<ModelId>().unwrap(),
            ModelId::DeepSeekChat
        );
        assert_eq!(
            models::DEEPSEEK_REASONER.parse::<ModelId>().unwrap(),
            ModelId::DeepSeekReasoner
        );
        // xAI models
        assert_eq!(
            models::xai::GROK_2_LATEST.parse::<ModelId>().unwrap(),
            ModelId::XaiGrok2Latest
        );
        assert_eq!(
            models::xai::GROK_2.parse::<ModelId>().unwrap(),
            ModelId::XaiGrok2
        );
        assert_eq!(
            models::xai::GROK_2_MINI.parse::<ModelId>().unwrap(),
            ModelId::XaiGrok2Mini
        );
        assert_eq!(
            models::xai::GROK_2_REASONING.parse::<ModelId>().unwrap(),
            ModelId::XaiGrok2Reasoning
        );
        assert_eq!(
            models::xai::GROK_2_VISION.parse::<ModelId>().unwrap(),
            ModelId::XaiGrok2Vision
        );
        // OpenRouter models
        assert_eq!(
            models::OPENROUTER_X_AI_GROK_CODE_FAST_1
                .parse::<ModelId>()
                .unwrap(),
            ModelId::OpenRouterGrokCodeFast1
        );
        assert_eq!(
            models::OPENROUTER_QWEN3_CODER.parse::<ModelId>().unwrap(),
            ModelId::OpenRouterQwen3Coder
        );
        assert_eq!(
            models::OPENROUTER_DEEPSEEK_CHAT_V3_1
                .parse::<ModelId>()
                .unwrap(),
            ModelId::OpenRouterDeepSeekChatV31
        );
        assert_eq!(
            models::OPENROUTER_OPENAI_GPT_5.parse::<ModelId>().unwrap(),
            ModelId::OpenRouterOpenAIGPT5
        );
        assert_eq!(
            models::OPENROUTER_ANTHROPIC_CLAUDE_SONNET_4_5
                .parse::<ModelId>()
                .unwrap(),
            ModelId::OpenRouterAnthropicClaudeSonnet45
        );
        assert_eq!(
            models::OPENROUTER_ANTHROPIC_CLAUDE_SONNET_4
                .parse::<ModelId>()
                .unwrap(),
            ModelId::OpenRouterAnthropicClaudeSonnet4
        );
        // Invalid model
        assert!("invalid-model".parse::<ModelId>().is_err());
    }

    #[test]
    fn test_provider_parsing() {
        assert_eq!("gemini".parse::<Provider>().unwrap(), Provider::Gemini);
        assert_eq!("openai".parse::<Provider>().unwrap(), Provider::OpenAI);
        assert_eq!(
            "anthropic".parse::<Provider>().unwrap(),
            Provider::Anthropic
        );
        assert_eq!("deepseek".parse::<Provider>().unwrap(), Provider::DeepSeek);
        assert_eq!(
            "openrouter".parse::<Provider>().unwrap(),
            Provider::OpenRouter
        );
        assert_eq!("xai".parse::<Provider>().unwrap(), Provider::XAI);
        assert!("invalid-provider".parse::<Provider>().is_err());
    }

    #[test]
    fn test_model_providers() {
        assert_eq!(ModelId::Gemini25FlashPreview.provider(), Provider::Gemini);
        assert_eq!(ModelId::GPT5.provider(), Provider::OpenAI);
        assert_eq!(ModelId::ClaudeSonnet45.provider(), Provider::Anthropic);
        assert_eq!(ModelId::ClaudeSonnet4.provider(), Provider::Anthropic);
        assert_eq!(ModelId::DeepSeekChat.provider(), Provider::DeepSeek);
        assert_eq!(ModelId::XaiGrok2Latest.provider(), Provider::XAI);
        assert_eq!(
            ModelId::OpenRouterGrokCodeFast1.provider(),
            Provider::OpenRouter
        );
        assert_eq!(
            ModelId::OpenRouterAnthropicClaudeSonnet45.provider(),
            Provider::OpenRouter
        );
    }

    #[test]
    fn test_provider_defaults() {
        assert_eq!(
            ModelId::default_orchestrator_for_provider(Provider::Gemini),
            ModelId::Gemini25Pro
        );
        assert_eq!(
            ModelId::default_orchestrator_for_provider(Provider::OpenAI),
            ModelId::GPT5
        );
        assert_eq!(
            ModelId::default_orchestrator_for_provider(Provider::Anthropic),
            ModelId::ClaudeSonnet4
        );
        assert_eq!(
            ModelId::default_orchestrator_for_provider(Provider::DeepSeek),
            ModelId::DeepSeekReasoner
        );
        assert_eq!(
            ModelId::default_orchestrator_for_provider(Provider::OpenRouter),
            ModelId::OpenRouterGrokCodeFast1
        );
        assert_eq!(
            ModelId::default_orchestrator_for_provider(Provider::XAI),
            ModelId::XaiGrok2Latest
        );

        assert_eq!(
            ModelId::default_subagent_for_provider(Provider::Gemini),
            ModelId::Gemini25FlashPreview
        );
        assert_eq!(
            ModelId::default_subagent_for_provider(Provider::OpenAI),
            ModelId::GPT5Mini
        );
        assert_eq!(
            ModelId::default_subagent_for_provider(Provider::Anthropic),
            ModelId::ClaudeSonnet45
        );
        assert_eq!(
            ModelId::default_subagent_for_provider(Provider::DeepSeek),
            ModelId::DeepSeekChat
        );
        assert_eq!(
            ModelId::default_subagent_for_provider(Provider::OpenRouter),
            ModelId::OpenRouterGrokCodeFast1
        );
        assert_eq!(
            ModelId::default_subagent_for_provider(Provider::XAI),
            ModelId::XaiGrok2Mini
        );

        assert_eq!(
            ModelId::default_single_for_provider(Provider::DeepSeek),
            ModelId::DeepSeekReasoner
        );
    }

    #[test]
    fn test_model_defaults() {
        assert_eq!(ModelId::default(), ModelId::Gemini25FlashPreview);
        assert_eq!(ModelId::default_orchestrator(), ModelId::Gemini25Pro);
        assert_eq!(ModelId::default_subagent(), ModelId::Gemini25FlashPreview);
    }

    #[test]
    fn test_model_variants() {
        // Flash variants
        assert!(ModelId::Gemini25FlashPreview.is_flash_variant());
        assert!(ModelId::Gemini25Flash.is_flash_variant());
        assert!(ModelId::Gemini25FlashLite.is_flash_variant());
        assert!(!ModelId::GPT5.is_flash_variant());

        // Pro variants
        assert!(ModelId::Gemini25Pro.is_pro_variant());
        assert!(ModelId::GPT5.is_pro_variant());
        assert!(ModelId::DeepSeekReasoner.is_pro_variant());
        assert!(!ModelId::Gemini25FlashPreview.is_pro_variant());

        // Efficient variants
        assert!(ModelId::Gemini25FlashPreview.is_efficient_variant());
        assert!(ModelId::Gemini25Flash.is_efficient_variant());
        assert!(ModelId::Gemini25FlashLite.is_efficient_variant());
        assert!(ModelId::GPT5Mini.is_efficient_variant());
        assert!(ModelId::OpenRouterGrokCodeFast1.is_efficient_variant());
        assert!(ModelId::XaiGrok2Mini.is_efficient_variant());
        assert!(ModelId::DeepSeekChat.is_efficient_variant());
        assert!(!ModelId::GPT5.is_efficient_variant());

        // Top tier models
        assert!(ModelId::Gemini25Pro.is_top_tier());
        assert!(ModelId::GPT5.is_top_tier());
        assert!(ModelId::ClaudeSonnet45.is_top_tier());
        assert!(ModelId::ClaudeSonnet4.is_top_tier());
        assert!(ModelId::OpenRouterQwen3Coder.is_top_tier());
        assert!(ModelId::OpenRouterAnthropicClaudeSonnet45.is_top_tier());
        assert!(ModelId::XaiGrok2Latest.is_top_tier());
        assert!(ModelId::XaiGrok2Reasoning.is_top_tier());
        assert!(ModelId::DeepSeekReasoner.is_top_tier());
        assert!(!ModelId::Gemini25FlashPreview.is_top_tier());
    }

    #[test]
    fn test_model_generation() {
        // Gemini generations
        assert_eq!(ModelId::Gemini25FlashPreview.generation(), "2.5");
        assert_eq!(ModelId::Gemini25Flash.generation(), "2.5");
        assert_eq!(ModelId::Gemini25FlashLite.generation(), "2.5");
        assert_eq!(ModelId::Gemini25Pro.generation(), "2.5");

        // OpenAI generations
        assert_eq!(ModelId::GPT5.generation(), "5");
        assert_eq!(ModelId::GPT5Mini.generation(), "5");
        assert_eq!(ModelId::GPT5Nano.generation(), "5");
        assert_eq!(ModelId::CodexMiniLatest.generation(), "5");

        // Anthropic generations
        assert_eq!(ModelId::ClaudeSonnet45.generation(), "4.5");
        assert_eq!(ModelId::ClaudeSonnet4.generation(), "4");
        assert_eq!(ModelId::ClaudeOpus41.generation(), "4.1");

        // DeepSeek generations
        assert_eq!(ModelId::DeepSeekChat.generation(), "V3.2-Exp");
        assert_eq!(ModelId::DeepSeekReasoner.generation(), "V3.2-Exp");

        // xAI generations
        assert_eq!(ModelId::XaiGrok2Latest.generation(), "2");
        assert_eq!(ModelId::XaiGrok2.generation(), "2");
        assert_eq!(ModelId::XaiGrok2Mini.generation(), "2");
        assert_eq!(ModelId::XaiGrok2Reasoning.generation(), "2");
        assert_eq!(ModelId::XaiGrok2Vision.generation(), "2");

        // OpenRouter marketplace entries
        assert_eq!(ModelId::OpenRouterGrokCodeFast1.generation(), "marketplace");
        assert_eq!(ModelId::OpenRouterQwen3Coder.generation(), "marketplace");

        // New OpenRouter models
        assert_eq!(
            ModelId::OpenRouterDeepSeekChatV31.generation(),
            "2025-08-07"
        );
        assert_eq!(ModelId::OpenRouterOpenAIGPT5.generation(), "2025-08-07");
        assert_eq!(
            ModelId::OpenRouterAnthropicClaudeSonnet4.generation(),
            "2025-08-07"
        );
        assert_eq!(
            ModelId::OpenRouterAnthropicClaudeSonnet45.generation(),
            "2025-09-29"
        );
    }

    #[test]
    fn test_models_for_provider() {
        let gemini_models = ModelId::models_for_provider(Provider::Gemini);
        assert!(gemini_models.contains(&ModelId::Gemini25Pro));
        assert!(!gemini_models.contains(&ModelId::GPT5));

        let openai_models = ModelId::models_for_provider(Provider::OpenAI);
        assert!(openai_models.contains(&ModelId::GPT5));
        assert!(!openai_models.contains(&ModelId::Gemini25Pro));

        let anthropic_models = ModelId::models_for_provider(Provider::Anthropic);
        assert!(anthropic_models.contains(&ModelId::ClaudeSonnet45));
        assert!(anthropic_models.contains(&ModelId::ClaudeSonnet4));
        assert!(!anthropic_models.contains(&ModelId::GPT5));

        let deepseek_models = ModelId::models_for_provider(Provider::DeepSeek);
        assert!(deepseek_models.contains(&ModelId::DeepSeekChat));
        assert!(deepseek_models.contains(&ModelId::DeepSeekReasoner));

        let openrouter_models = ModelId::models_for_provider(Provider::OpenRouter);
        assert!(openrouter_models.contains(&ModelId::OpenRouterGrokCodeFast1));
        assert!(openrouter_models.contains(&ModelId::OpenRouterQwen3Coder));
        assert!(openrouter_models.contains(&ModelId::OpenRouterDeepSeekChatV31));
        assert!(openrouter_models.contains(&ModelId::OpenRouterOpenAIGPT5));
        assert!(openrouter_models.contains(&ModelId::OpenRouterAnthropicClaudeSonnet45));
        assert!(openrouter_models.contains(&ModelId::OpenRouterAnthropicClaudeSonnet4));

        let xai_models = ModelId::models_for_provider(Provider::XAI);
        assert!(xai_models.contains(&ModelId::XaiGrok2Latest));
        assert!(xai_models.contains(&ModelId::XaiGrok2));
        assert!(xai_models.contains(&ModelId::XaiGrok2Mini));
        assert!(xai_models.contains(&ModelId::XaiGrok2Reasoning));
        assert!(xai_models.contains(&ModelId::XaiGrok2Vision));
    }

    #[test]
    fn test_fallback_models() {
        let fallbacks = ModelId::fallback_models();
        assert!(!fallbacks.is_empty());
        assert!(fallbacks.contains(&ModelId::Gemini25Pro));
        assert!(fallbacks.contains(&ModelId::GPT5));
        assert!(fallbacks.contains(&ModelId::DeepSeekReasoner));
        assert!(fallbacks.contains(&ModelId::XaiGrok2Latest));
        assert!(fallbacks.contains(&ModelId::OpenRouterGrokCodeFast1));
    }
}<|MERGE_RESOLUTION|>--- conflicted
+++ resolved
@@ -197,14 +197,10 @@
             ModelId::GPT5 | ModelId::GPT5Mini | ModelId::GPT5Nano | ModelId::CodexMiniLatest => {
                 Provider::OpenAI
             }
-<<<<<<< HEAD
-            ModelId::ClaudeOpus41 | ModelId::ClaudeSonnet4 => Provider::Anthropic,
-            ModelId::DeepSeekChat | ModelId::DeepSeekReasoner => Provider::DeepSeek,
-=======
             ModelId::ClaudeOpus41 | ModelId::ClaudeSonnet45 | ModelId::ClaudeSonnet4 => {
                 Provider::Anthropic
             }
->>>>>>> 6656a349
+            ModelId::DeepSeekChat | ModelId::DeepSeekReasoner => Provider::DeepSeek,
             ModelId::XaiGrok2Latest
             | ModelId::XaiGrok2
             | ModelId::XaiGrok2Mini
@@ -278,19 +274,16 @@
             ModelId::CodexMiniLatest => "Latest Codex model optimized for code generation",
             // Anthropic models
             ModelId::ClaudeOpus41 => "Latest most capable Anthropic model with advanced reasoning",
-<<<<<<< HEAD
-            ModelId::ClaudeSonnet4 => "Latest balanced Anthropic model for general tasks",
+            ModelId::ClaudeSonnet45 => "Latest balanced Anthropic model for general tasks",
+            ModelId::ClaudeSonnet4 => {
+                "Previous balanced Anthropic model maintained for compatibility"
+            }
             // DeepSeek models
             ModelId::DeepSeekChat => {
                 "DeepSeek V3.2-Exp non-thinking mode optimized for fast coding responses"
             }
             ModelId::DeepSeekReasoner => {
                 "DeepSeek V3.2-Exp thinking mode with structured reasoning output"
-=======
-            ModelId::ClaudeSonnet45 => "Latest balanced Anthropic model for general tasks",
-            ModelId::ClaudeSonnet4 => {
-                "Previous balanced Anthropic model maintained for compatibility"
->>>>>>> 6656a349
             }
             // xAI models
             ModelId::XaiGrok2Latest => "Flagship xAI Grok model with long context and tool use",
@@ -367,11 +360,8 @@
             ModelId::Gemini25Pro,
             ModelId::GPT5,
             ModelId::ClaudeOpus41,
-<<<<<<< HEAD
+            ModelId::ClaudeSonnet45,
             ModelId::DeepSeekReasoner,
-=======
-            ModelId::ClaudeSonnet45,
->>>>>>> 6656a349
             ModelId::XaiGrok2Latest,
             ModelId::OpenRouterGrokCodeFast1,
         ]
@@ -409,12 +399,8 @@
         match provider {
             Provider::Gemini => ModelId::Gemini25FlashPreview,
             Provider::OpenAI => ModelId::GPT5Mini,
-<<<<<<< HEAD
-            Provider::Anthropic => ModelId::ClaudeSonnet4,
+            Provider::Anthropic => ModelId::ClaudeSonnet45,
             Provider::DeepSeek => ModelId::DeepSeekChat,
-=======
-            Provider::Anthropic => ModelId::ClaudeSonnet45,
->>>>>>> 6656a349
             Provider::XAI => ModelId::XaiGrok2Mini,
             Provider::OpenRouter => ModelId::OpenRouterGrokCodeFast1,
         }
@@ -636,10 +622,7 @@
         assert_eq!(ModelId::GPT5Nano.as_str(), models::GPT_5_NANO);
         assert_eq!(ModelId::CodexMiniLatest.as_str(), models::CODEX_MINI_LATEST);
         // Anthropic models
-        assert_eq!(
-            ModelId::ClaudeSonnet45.as_str(),
-            models::CLAUDE_SONNET_4_5
-        );
+        assert_eq!(ModelId::ClaudeSonnet45.as_str(), models::CLAUDE_SONNET_4_5);
         assert_eq!(
             ModelId::ClaudeSonnet4.as_str(),
             models::CLAUDE_SONNET_4_20250514
@@ -725,9 +708,7 @@
         );
         // Anthropic models
         assert_eq!(
-            models::CLAUDE_SONNET_4_5
-                .parse::<ModelId>()
-                .unwrap(),
+            models::CLAUDE_SONNET_4_5.parse::<ModelId>().unwrap(),
             ModelId::ClaudeSonnet45
         );
         assert_eq!(
@@ -1033,6 +1014,8 @@
         assert!(!fallbacks.is_empty());
         assert!(fallbacks.contains(&ModelId::Gemini25Pro));
         assert!(fallbacks.contains(&ModelId::GPT5));
+        assert!(fallbacks.contains(&ModelId::ClaudeOpus41));
+        assert!(fallbacks.contains(&ModelId::ClaudeSonnet45));
         assert!(fallbacks.contains(&ModelId::DeepSeekReasoner));
         assert!(fallbacks.contains(&ModelId::XaiGrok2Latest));
         assert!(fallbacks.contains(&ModelId::OpenRouterGrokCodeFast1));
