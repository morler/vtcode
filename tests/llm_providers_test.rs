//! Comprehensive tests for LLM providers refactor

use serde_json::json;
use vtcode_core::config::constants::models;
use vtcode_core::llm::{
    factory::{LLMFactory, create_provider_for_model},
<<<<<<< HEAD
    provider::{LLMProvider, LLMRequest, Message, MessageRole, ToolDefinition},
    providers::{AnthropicProvider, GeminiProvider, OpenAIProvider},
=======
    provider::{LLMProvider, LLMRequest, Message, MessageRole, ToolCall, ToolDefinition},
    providers::{AnthropicProvider, GeminiProvider, OpenAIProvider, OpenRouterProvider},
>>>>>>> 81a8e9ce
};

#[test]
fn test_provider_factory_creation() {
    let factory = LLMFactory::new();

    // Test available providers
    let providers = factory.list_providers();
    assert!(providers.contains(&"gemini".to_string()));
    assert!(providers.contains(&"openai".to_string()));
    assert!(providers.contains(&"anthropic".to_string()));
    assert!(providers.contains(&"openrouter".to_string()));
    assert_eq!(providers.len(), 4);
}

#[test]
fn test_provider_auto_detection() {
    let factory = LLMFactory::new();

    // Test OpenAI models
    assert_eq!(
        factory.provider_from_model("gpt-5"),
        Some("openai".to_string())
    );
    assert_eq!(
        factory.provider_from_model("gpt-5-mini"),
        Some("openai".to_string())
    );

    // Test Anthropic models
    assert_eq!(
        factory.provider_from_model("claude-sonnet-4-20250514"),
        Some("anthropic".to_string())
    );
    assert_eq!(
        factory.provider_from_model("claude-opus-4-1-20250805"),
        Some("anthropic".to_string())
    );

    // Test Gemini models
    assert_eq!(
        factory.provider_from_model("gemini-2.5-flash"),
        Some("gemini".to_string())
    );
    assert_eq!(
        factory.provider_from_model("gemini-2.5-flash-lite"),
        Some("gemini".to_string())
    );
    assert_eq!(
        factory.provider_from_model("gemini-2.5-pro"),
        Some("gemini".to_string())
    );

    // Test OpenRouter models
    assert_eq!(
        factory.provider_from_model(models::OPENROUTER_X_AI_GROK_CODE_FAST_1),
        Some("openrouter".to_string())
    );
    assert_eq!(
        factory.provider_from_model(models::OPENROUTER_QWEN3_CODER),
        Some("openrouter".to_string())
    );

    // Test unknown model
    assert_eq!(factory.provider_from_model("unknown-model"), None);
}

#[test]
fn test_provider_creation() {
    // Test creating providers directly
    let gemini =
<<<<<<< HEAD
        create_provider_for_model("gemini-2.5-flash-preview-05-20", "test_key".to_string());
=======
        create_provider_for_model(models::GEMINI_2_5_FLASH_PREVIEW, "test_key".to_string());
>>>>>>> 81a8e9ce
    assert!(gemini.is_ok());

    let openai = create_provider_for_model(models::GPT_5, "test_key".to_string());
    assert!(openai.is_ok());

    let anthropic =
        create_provider_for_model(models::CLAUDE_SONNET_4_20250514, "test_key".to_string());
    assert!(anthropic.is_ok());

    let openrouter = create_provider_for_model(
        models::OPENROUTER_X_AI_GROK_CODE_FAST_1,
        "test_key".to_string(),
    );
    assert!(openrouter.is_ok());

    // Test invalid model
    let invalid = create_provider_for_model("invalid-model", "test_key".to_string());
    assert!(invalid.is_err());
}

#[test]
fn test_unified_client_creation() {
    // Test creating unified clients for different providers
    let gemini_client =
        create_provider_for_model("gemini-2.5-flash-preview-05-20", "test_key".to_string());
    assert!(gemini_client.is_ok());
    if let Ok(client) = gemini_client {
        assert_eq!(client.name(), "gemini");
    }

    let openai_client = create_provider_for_model("gpt-5", "test_key".to_string());
    assert!(openai_client.is_ok());
    if let Ok(client) = openai_client {
        assert_eq!(client.name(), "openai");
    }

    let anthropic_client =
        create_provider_for_model("claude-sonnet-4-20250514", "test_key".to_string());
    assert!(anthropic_client.is_ok());
    if let Ok(client) = anthropic_client {
        assert_eq!(client.name(), "anthropic");
    }
}

#[test]
fn test_message_creation() {
    // Test message creation helpers
    let user_msg = Message::user("Hello, world!".to_string());
    assert_eq!(user_msg.content, "Hello, world!");
    assert!(matches!(user_msg.role, MessageRole::User));
    assert!(user_msg.tool_calls.is_none());

    let assistant_msg = Message::assistant("Hi there!".to_string());
    assert_eq!(assistant_msg.content, "Hi there!");
    assert!(matches!(assistant_msg.role, MessageRole::Assistant));

    let system_msg = Message::system("You are a helpful assistant".to_string());
    assert_eq!(system_msg.content, "You are a helpful assistant");
    assert!(matches!(system_msg.role, MessageRole::System));
}

#[test]
#[ignore]
fn test_provider_supported_models() {
    // Test that providers report correct supported models
    let gemini = GeminiProvider::new("test_key".to_string());
    let gemini_models = gemini.supported_models();
    assert!(gemini_models.contains(&"gemini-2.5-flash".to_string()));
    assert!(gemini_models.contains(&"gemini-2.5-flash-lite".to_string()));
    assert!(gemini_models.contains(&"gemini-2.5-pro".to_string()));
    assert!(gemini_models.contains(&"gemini-2.5-flash-lite-preview-06-17".to_string()));
    assert!(gemini_models.contains(&"gemini-2.5-flash-preview-05-20".to_string()));
    assert!(gemini_models.len() >= 5);

    let openai = OpenAIProvider::new("test_key".to_string());
    let openai_models = openai.supported_models();
    assert!(openai_models.contains(&"gpt-5".to_string()));
    assert!(openai_models.contains(&"gpt-5-mini".to_string()));
    assert!(openai_models.len() >= 2);

    let anthropic = AnthropicProvider::new("test_key".to_string());
    let anthropic_models = anthropic.supported_models();
    assert!(anthropic_models.contains(&"claude-sonnet-4-20250514".to_string()));
    assert!(anthropic_models.contains(&"claude-opus-4-1-20250805".to_string()));
    assert!(anthropic_models.len() >= 2);

    let openrouter = OpenRouterProvider::new("test_key".to_string());
    let openrouter_models = openrouter.supported_models();
    assert!(openrouter_models.contains(&models::OPENROUTER_X_AI_GROK_CODE_FAST_1.to_string()));
    assert!(openrouter_models.contains(&models::OPENROUTER_QWEN3_CODER.to_string()));
    assert!(openrouter_models.len() >= 2);
}

#[test]
fn test_provider_names() {
    let gemini = GeminiProvider::new("test_key".to_string());
    assert_eq!(gemini.name(), "gemini");

    let openai = OpenAIProvider::new("test_key".to_string());
    assert_eq!(openai.name(), "openai");

    let anthropic = AnthropicProvider::new("test_key".to_string());
    assert_eq!(anthropic.name(), "anthropic");

    let openrouter = OpenRouterProvider::new("test_key".to_string());
    assert_eq!(openrouter.name(), "openrouter");
}

#[test]
#[ignore]
fn test_request_validation() {
    let gemini = GeminiProvider::new("test_key".to_string());
    let openai = OpenAIProvider::new("test_key".to_string());
    let anthropic = AnthropicProvider::new("test_key".to_string());
    let openrouter = OpenRouterProvider::new("test_key".to_string());

    // Test valid requests
    let valid_gemini_request = LLMRequest {
        messages: vec![Message::user("test".to_string())],
        system_prompt: None,
        tools: None,
        model: "gemini-2.5-flash-lite-preview-06-17".to_string(),
        max_tokens: None,
        temperature: None,
        stream: false,
        tool_choice: None,
        parallel_tool_calls: None,
        parallel_tool_config: None,
        reasoning_effort: None,
    };
    assert!(gemini.validate_request(&valid_gemini_request).is_ok());

    let valid_openai_request = LLMRequest {
        messages: vec![Message::user("test".to_string())],
        system_prompt: None,
        tools: None,
        model: "gpt-5".to_string(),
        max_tokens: None,
        temperature: None,
        stream: false,
        tool_choice: None,
        parallel_tool_calls: None,
        parallel_tool_config: None,
        reasoning_effort: None,
    };
    assert!(openai.validate_request(&valid_openai_request).is_ok());

    let valid_anthropic_request = LLMRequest {
        messages: vec![Message::user("test".to_string())],
        system_prompt: None,
        tools: None,
        model: "claude-sonnet-4-20250514".to_string(),
        max_tokens: None,
        temperature: None,
        stream: false,
        tool_choice: None,
        parallel_tool_calls: None,
        parallel_tool_config: None,
        reasoning_effort: None,
    };
    assert!(anthropic.validate_request(&valid_anthropic_request).is_ok());

    let valid_openrouter_request = LLMRequest {
        messages: vec![Message::user("test".to_string())],
        system_prompt: None,
        tools: None,
        model: models::OPENROUTER_X_AI_GROK_CODE_FAST_1.to_string(),
        max_tokens: None,
        temperature: None,
        stream: false,
        tool_choice: None,
        parallel_tool_calls: None,
        parallel_tool_config: None,
        reasoning_effort: None,
    };
    assert!(
        openrouter
            .validate_request(&valid_openrouter_request)
            .is_ok()
    );

    // Test invalid requests (wrong model for provider)
    let invalid_request = LLMRequest {
        messages: vec![Message::user("test".to_string())],
        system_prompt: None,
        tools: None,
        model: "invalid-model".to_string(),
        max_tokens: None,
        temperature: None,
        stream: false,
        tool_choice: None,
        parallel_tool_calls: None,
        parallel_tool_config: None,
        reasoning_effort: None,
    };
    assert!(gemini.validate_request(&invalid_request).is_err());
    assert!(openai.validate_request(&invalid_request).is_err());
    assert!(anthropic.validate_request(&invalid_request).is_err());
}

#[test]
fn test_anthropic_tool_message_handling() {
    let anthropic = AnthropicProvider::new("test_key".to_string());

    // Test tool message conversion
    let tool_message = Message {
        role: MessageRole::Tool,
        content: "Tool result content".to_string(),
        tool_calls: None,
        tool_call_id: Some("tool_123".to_string()),
    };

    let request = LLMRequest {
        messages: vec![tool_message],
        system_prompt: None,
        tools: None,
        model: "claude-sonnet-4-20250514".to_string(),
        max_tokens: None,
        temperature: None,
        stream: false,
        tool_choice: None,
        parallel_tool_calls: None,
        parallel_tool_config: None,
        reasoning_effort: None,
    };

    // Use the public validator as a proxy for ensuring request shape is acceptable
    // (internal conversion is implementation detail and not tested directly here)
    assert!(anthropic.validate_request(&request).is_ok());
}

#[test]
fn test_backward_compatibility() {
    use vtcode_core::llm::make_client;
    use vtcode_core::models::ModelId;

    // Test that the old make_client function still works
    let model = ModelId::from_str("gemini-2.5-flash-preview-05-20").unwrap();
    let client = make_client("test_key".to_string(), model);

    // Should be able to get model ID
    let model_id = client.model_id();
    assert!(!model_id.is_empty());
}

#[test]
fn test_tool_definition_creation() {
    let tool = ToolDefinition::function(
        "get_weather".to_string(),
        "Get weather for a location".to_string(),
        json!({
            "type": "object",
            "properties": {
                "location": {"type": "string", "description": "The location to get weather for"}
            },
            "required": ["location"]
        }),
    );

    assert_eq!(tool.function_name(), "get_weather");
    assert_eq!(tool.function.description, "Get weather for a location");
    assert!(tool.function.parameters.is_object());
}<|MERGE_RESOLUTION|>--- conflicted
+++ resolved
@@ -4,13 +4,8 @@
 use vtcode_core::config::constants::models;
 use vtcode_core::llm::{
     factory::{LLMFactory, create_provider_for_model},
-<<<<<<< HEAD
     provider::{LLMProvider, LLMRequest, Message, MessageRole, ToolDefinition},
     providers::{AnthropicProvider, GeminiProvider, OpenAIProvider},
-=======
-    provider::{LLMProvider, LLMRequest, Message, MessageRole, ToolCall, ToolDefinition},
-    providers::{AnthropicProvider, GeminiProvider, OpenAIProvider, OpenRouterProvider},
->>>>>>> 81a8e9ce
 };
 
 #[test]
@@ -82,11 +77,7 @@
 fn test_provider_creation() {
     // Test creating providers directly
     let gemini =
-<<<<<<< HEAD
         create_provider_for_model("gemini-2.5-flash-preview-05-20", "test_key".to_string());
-=======
-        create_provider_for_model(models::GEMINI_2_5_FLASH_PREVIEW, "test_key".to_string());
->>>>>>> 81a8e9ce
     assert!(gemini.is_ok());
 
     let openai = create_provider_for_model(models::GPT_5, "test_key".to_string());
