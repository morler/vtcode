use anyhow::{Context, Result};
use futures::StreamExt;
use std::collections::{BTreeSet, HashSet};
use std::sync::Arc;
use std::sync::atomic::{AtomicBool, Ordering};
use std::time::{Duration, Instant};
use tokio::sync::Notify;
use tokio::sync::mpsc::UnboundedReceiver;
use tokio::task;
use tokio::time::sleep;

use serde_json::Value;
use unicode_width::UnicodeWidthStr;
use vtcode_core::config::constants::defaults;
use vtcode_core::config::constants::tools as tool_names;
use vtcode_core::config::loader::VTCodeConfig;
use vtcode_core::config::types::AgentConfig as CoreAgentConfig;
use vtcode_core::core::decision_tracker::{Action as DTAction, DecisionOutcome};
use vtcode_core::core::router::{Router, TaskClass};
use vtcode_core::llm::error_display;
use vtcode_core::llm::provider::{self as uni, LLMStreamEvent};
use vtcode_core::tools::registry::{ToolErrorType, ToolExecutionError, ToolPermissionDecision};
use vtcode_core::ui::theme;
use vtcode_core::ui::tui::{
    RatatuiEvent, RatatuiHandle, RatatuiTextStyle, convert_style as convert_ratatui_style,
    spawn_session, theme_from_styles,
};
use vtcode_core::utils::ansi::{AnsiRenderer, MessageStyle};
use vtcode_core::utils::session_archive::{SessionArchive, SessionArchiveMetadata, SessionMessage};
use vtcode_core::utils::transcript;

use crate::agent::runloop::context::{
    apply_aggressive_trim_unified, enforce_unified_context_window, prune_unified_tool_responses,
};
use crate::agent::runloop::git::confirm_changes_with_git_diff;
use crate::agent::runloop::is_context_overflow_error;
use crate::agent::runloop::prompt::refine_user_prompt_if_enabled;
use crate::agent::runloop::slash_commands::{SlashCommandOutcome, handle_slash_command};
use crate::agent::runloop::text_tools::detect_textual_tool_call;
use crate::agent::runloop::tool_output::render_tool_output;
use crate::agent::runloop::ui::render_session_banner;

use super::display::{display_user_message, ensure_turn_bottom_gap, persist_theme_preference};
use super::session_setup::{SessionState, initialize_session};
use super::shell::{derive_recent_tool_output, should_short_circuit_shell};

#[derive(Default)]
struct SessionStats {
    tools: BTreeSet<String>,
}

impl SessionStats {
    fn record_tool(&mut self, name: &str) {
        self.tools.insert(name.to_string());
    }

    fn sorted_tools(&self) -> Vec<String> {
        self.tools.iter().cloned().collect()
    }
}

#[derive(Debug, Clone, Copy, PartialEq, Eq)]
enum HitlDecision {
    Approved,
    Denied,
    Exit,
    Interrupt,
}

#[derive(Debug, Clone, Copy, PartialEq, Eq)]
enum ToolPermissionFlow {
    Approved,
    Denied,
    Exit,
    Interrupted,
}

struct PlaceholderGuard {
    handle: RatatuiHandle,
    restore: Option<String>,
}

impl PlaceholderGuard {
    fn new(handle: &RatatuiHandle, restore: Option<String>) -> Self {
        Self {
            handle: handle.clone(),
            restore,
        }
    }
}

impl Drop for PlaceholderGuard {
    fn drop(&mut self) {
        self.handle.set_placeholder(self.restore.clone());
    }
}

fn render_tool_permission_prompt(renderer: &mut AnsiRenderer, tool_name: &str) -> Result<()> {
    let title = "Tool Permission Required";
    let mut lines = Vec::new();
    lines.push(format!("Approve the '{tool_name}' tool before continuing."));
    lines.push("Choose an action to continue:".to_string());
    lines.push("[y] yes - run this tool call".to_string());
    lines.push("[n] no  - deny this call".to_string());
    lines.push("[esc] cancel - abort the request".to_string());
    lines.push("Press Enter after typing your selection.".to_string());

    let title_width = UnicodeWidthStr::width(title) + 2;
    let inner_width = lines
        .iter()
        .map(|line| UnicodeWidthStr::width(line.as_str()))
        .fold(title_width, |acc, width| acc.max(width))
        .max(1);

    let padding = inner_width.saturating_sub(title_width);
    let left = padding / 2;
    let right = padding - left;

    let mut top = String::from("╭");
    top.push_str(&"─".repeat(left));
    top.push(' ');
    top.push_str(title);
    top.push(' ');
    top.push_str(&"─".repeat(right));
    top.push('╮');
    renderer.line(MessageStyle::Tool, &top)?;

    for line in &lines {
        let width = UnicodeWidthStr::width(line.as_str());
        let mut body = String::from("│");
        body.push_str(line);
        body.push_str(&" ".repeat(inner_width.saturating_sub(width)));
        body.push('│');
        renderer.line(MessageStyle::Tool, &body)?;
    }

    let bottom = format!("╰{}╯", "─".repeat(inner_width));
    renderer.line(MessageStyle::Tool, &bottom)?;
    Ok(())
}

fn render_tool_call_summary(
    renderer: &mut AnsiRenderer,
    tool_name: &str,
    args: &Value,
) -> Result<()> {
    let (headline, used_keys) = describe_tool_action(tool_name, args);
    renderer.line(MessageStyle::Info, &format!("→ {}", headline))?;

    let bullets = derive_tool_argument_bullets(args, &used_keys);
    for bullet in bullets {
        renderer.line(MessageStyle::Output, &format!("    • {bullet}"))?;
    }

    Ok(())
}

fn derive_tool_argument_bullets(args: &Value, skip_keys: &HashSet<String>) -> Vec<String> {
    match args {
        Value::Object(map) => {
            if map.is_empty() {
                return Vec::new();
            }
            let mut keys: Vec<&String> = map.keys().collect();
            keys.sort();
            keys.into_iter()
                .filter(|key| !skip_keys.contains(key.as_str()))
                .filter_map(|key| {
                    map.get(key).map(|value| {
                        let label = humanize_key(key);
                        let summary = summarize_json_value(value);
                        format!("{label}: {summary}")
                    })
                })
                .collect()
        }
        Value::Array(items) => {
            if items.is_empty() {
                Vec::new()
            } else {
                vec![format!("Items: {}", summarize_json_value(args))]
            }
        }
        Value::Null => Vec::new(),
        primitive => vec![summarize_json_value(primitive)],
    }
}

fn describe_tool_action(tool_name: &str, args: &Value) -> (String, HashSet<String>) {
    match tool_name {
        tool_names::RUN_TERMINAL_CMD | tool_names::BASH => describe_shell_command(args)
            .unwrap_or_else(|| ("Run shell command".to_string(), HashSet::new())),
        tool_names::LIST_FILES => {
            describe_list_files(args).unwrap_or_else(|| ("List files".to_string(), HashSet::new()))
        }
        tool_names::GREP_SEARCH => describe_grep_search(args)
            .unwrap_or_else(|| ("Search with grep".to_string(), HashSet::new())),
        tool_names::READ_FILE => describe_path_action(args, "Read file", &["path"])
            .unwrap_or_else(|| ("Read file".to_string(), HashSet::new())),
        tool_names::WRITE_FILE => describe_path_action(args, "Write file", &["path"])
            .unwrap_or_else(|| ("Write file".to_string(), HashSet::new())),
        tool_names::EDIT_FILE => describe_path_action(args, "Edit file", &["path"])
            .unwrap_or_else(|| ("Edit file".to_string(), HashSet::new())),
        tool_names::CREATE_FILE => describe_path_action(args, "Create file", &["path"])
            .unwrap_or_else(|| ("Create file".to_string(), HashSet::new())),
        tool_names::DELETE_FILE => describe_path_action(args, "Delete file", &["path"])
            .unwrap_or_else(|| ("Delete file".to_string(), HashSet::new())),
        tool_names::CURL => {
            describe_curl(args).unwrap_or_else(|| ("Fetch URL".to_string(), HashSet::new()))
        }
        tool_names::SIMPLE_SEARCH => describe_simple_search(args)
            .unwrap_or_else(|| ("Search workspace".to_string(), HashSet::new())),
        tool_names::SRGN => describe_srgn(args)
            .unwrap_or_else(|| ("Search and replace".to_string(), HashSet::new())),
        tool_names::APPLY_PATCH => ("Apply workspace patch".to_string(), HashSet::new()),
        tool_names::UPDATE_PLAN => ("Update task plan".to_string(), HashSet::new()),
        _ => (
            format!("Use {}", humanize_tool_name(tool_name)),
            HashSet::new(),
        ),
    }
}

fn describe_shell_command(args: &Value) -> Option<(String, HashSet<String>)> {
    let mut used = HashSet::new();
    if let Some(parts) = args
        .get("command")
        .and_then(|value| value.as_array())
        .map(|array| {
            array
                .iter()
                .filter_map(|value| value.as_str().map(str::to_string))
                .collect::<Vec<_>>()
        })
        .filter(|parts: &Vec<String>| !parts.is_empty())
    {
        used.insert("command".to_string());
        let joined = parts.join(" ");
        let summary = truncate_middle(&joined, 60);
        return Some((format!("Run command {}", summary), used));
    }

    if let Some(cmd) = args
        .get("bash_command")
        .and_then(|value| value.as_str())
        .filter(|s| !s.is_empty())
    {
        used.insert("bash_command".to_string());
        let summary = truncate_middle(cmd, 60);
        return Some((format!("Run bash {}", summary), used));
    }

    None
}

fn describe_list_files(args: &Value) -> Option<(String, HashSet<String>)> {
    if let Some(path) = lookup_string(args, "path") {
        let mut used = HashSet::new();
        used.insert("path".to_string());
        let location = if path == "." {
            "workspace root".to_string()
        } else {
            truncate_middle(&path, 60)
        };
        return Some((format!("List files in {}", location), used));
    }
    if let Some(pattern) = lookup_string(args, "name_pattern") {
        let mut used = HashSet::new();
        used.insert("name_pattern".to_string());
        return Some((
            format!("Find files named {}", truncate_middle(&pattern, 40)),
            used,
        ));
    }
    if let Some(pattern) = lookup_string(args, "content_pattern") {
        let mut used = HashSet::new();
        used.insert("content_pattern".to_string());
        return Some((
            format!("Search files for {}", truncate_middle(&pattern, 40)),
            used,
        ));
    }
    None
}

fn describe_grep_search(args: &Value) -> Option<(String, HashSet<String>)> {
    let pattern = lookup_string(args, "pattern");
    let path = lookup_string(args, "path");
    match (pattern, path) {
        (Some(pat), Some(path)) => {
            let mut used = HashSet::new();
            used.insert("pattern".to_string());
            used.insert("path".to_string());
            Some((
                format!(
                    "Grep {} in {}",
                    truncate_middle(&pat, 40),
                    truncate_middle(&path, 40)
                ),
                used,
            ))
        }
        (Some(pat), None) => {
            let mut used = HashSet::new();
            used.insert("pattern".to_string());
            Some((format!("Grep {}", truncate_middle(&pat, 40)), used))
        }
        _ => None,
    }
}

fn describe_simple_search(args: &Value) -> Option<(String, HashSet<String>)> {
    if let Some(query) = lookup_string(args, "query") {
        let mut used = HashSet::new();
        used.insert("query".to_string());
        return Some((format!("Search for {}", truncate_middle(&query, 50)), used));
    }
    None
}

fn describe_srgn(args: &Value) -> Option<(String, HashSet<String>)> {
    let pattern = lookup_string(args, "pattern");
    let replacement = lookup_string(args, "replacement");
    match (pattern, replacement) {
        (Some(pat), Some(rep)) => {
            let mut used = HashSet::new();
            used.insert("pattern".to_string());
            used.insert("replacement".to_string());
            Some((
                format!(
                    "Replace {} → {}",
                    truncate_middle(&pat, 30),
                    truncate_middle(&rep, 30)
                ),
                used,
            ))
        }
        (Some(pat), None) => {
            let mut used = HashSet::new();
            used.insert("pattern".to_string());
            Some((format!("Search for {}", truncate_middle(&pat, 40)), used))
        }
        _ => None,
    }
}

fn describe_path_action(
    args: &Value,
    verb: &str,
    keys: &[&str],
) -> Option<(String, HashSet<String>)> {
    for key in keys {
        if let Some(value) = lookup_string(args, key) {
            let mut used = HashSet::new();
            used.insert((*key).to_string());
            let summary = truncate_middle(&value, 60);
            return Some((format!("{} {}", verb, summary), used));
        }
    }
    None
}

fn describe_curl(args: &Value) -> Option<(String, HashSet<String>)> {
    if let Some(url) = lookup_string(args, "url") {
        let mut used = HashSet::new();
        used.insert("url".to_string());
        return Some((format!("Fetch {}", truncate_middle(&url, 60)), used));
    }
    None
}

fn lookup_string(args: &Value, key: &str) -> Option<String> {
    args.as_object()
        .and_then(|map| map.get(key))
        .and_then(|value| value.as_str())
        .map(|s| s.to_string())
        .filter(|s| !s.is_empty())
}
fn humanize_tool_name(name: &str) -> String {
    humanize_key(name)
}

fn humanize_key(key: &str) -> String {
    let replaced = key.replace('_', " ");
    if replaced.is_empty() {
        return replaced;
    }
    let mut chars = replaced.chars();
    let first = chars.next().unwrap();
    let mut result = first.to_uppercase().collect::<String>();
    result.push_str(&chars.collect::<String>());
    result
}

fn summarize_json_value(value: &Value) -> String {
    const MAX_LEN: usize = 80;
    const ARRAY_PREVIEW: usize = 3;
    match value {
        Value::String(text) => {
            format!("`{}`", truncate_middle(&condense_whitespace(text), MAX_LEN))
        }
        Value::Number(number) => number.to_string(),
        Value::Bool(boolean) => boolean.to_string(),
        Value::Null => "null".to_string(),
        Value::Array(items) => {
            if items.is_empty() {
                return "[]".to_string();
            }
            if items.iter().all(|item| matches!(item, Value::String(_))) {
                let preview: Vec<String> = items
                    .iter()
                    .take(ARRAY_PREVIEW)
                    .map(|item| {
                        item.as_str()
                            .map(condense_whitespace)
                            .map(|s| truncate_middle(&s, MAX_LEN / ARRAY_PREVIEW.max(1)))
                            .unwrap_or_else(|| "…".to_string())
                    })
                    .collect();
                let joined = preview.join(" ");
                let suffix = if items.len() > ARRAY_PREVIEW {
                    format!(" … ({} items)", items.len())
                } else {
                    String::new()
                };
                format!("`{}`{}", truncate_middle(&joined, MAX_LEN), suffix)
            } else {
                format!("[{} items]", items.len())
            }
        }
        Value::Object(map) => format!("{{{} keys}}", map.len()),
    }
}

fn condense_whitespace(input: &str) -> String {
    input.split_whitespace().collect::<Vec<_>>().join(" ")
}

fn truncate_middle(text: &str, max_len: usize) -> String {
    if max_len == 0 {
        return String::new();
    }
    let chars: Vec<char> = text.chars().collect();
    if chars.len() <= max_len {
        return text.to_string();
    }
    if max_len <= 1 {
        return "…".to_string();
    }
    let head_len = max_len / 2;
    let tail_len = max_len.saturating_sub(head_len + 1);
    let mut result: String = chars.iter().take(head_len).collect();
    result.push('…');
    if tail_len > 0 {
        let tail: String = chars
            .iter()
            .rev()
            .take(tail_len)
            .cloned()
            .collect::<Vec<char>>()
            .into_iter()
            .rev()
            .collect();
        result.push_str(&tail);
    }
    result
}

async fn prompt_tool_permission(
    tool_name: &str,
    renderer: &mut AnsiRenderer,
    handle: &RatatuiHandle,
    events: &mut UnboundedReceiver<RatatuiEvent>,
    ctrl_c_flag: &Arc<AtomicBool>,
    ctrl_c_notify: &Arc<Notify>,
    default_placeholder: Option<String>,
) -> Result<HitlDecision> {
    renderer.line_if_not_empty(MessageStyle::Info)?;
    render_tool_permission_prompt(renderer, tool_name)?;
    renderer.line(MessageStyle::Info, "")?;

    let _placeholder_guard = PlaceholderGuard::new(handle, default_placeholder);
    let prompt_placeholder = Some(format!("Approve '{}' tool? y/n (Esc to cancel)", tool_name));
    handle.set_placeholder(prompt_placeholder);

    // Yield once so the UI processes the prompt lines and placeholder update
    // before we start listening for user input. Without this the question would
    // only appear after a subsequent event (like cancel) fired.
    task::yield_now().await;

    loop {
        if ctrl_c_flag.load(Ordering::SeqCst) {
            return Ok(HitlDecision::Interrupt);
        }

        let notify = ctrl_c_notify.clone();
        let maybe_event = tokio::select! {
            _ = notify.notified(), if !ctrl_c_flag.load(Ordering::SeqCst) => None,
            event = events.recv() => event,
        };

        let Some(event) = maybe_event else {
            if ctrl_c_flag.load(Ordering::SeqCst) {
                return Ok(HitlDecision::Interrupt);
            }
            return Ok(HitlDecision::Exit);
        };

        match event {
            RatatuiEvent::Submit(input) => {
                let normalized = input.trim().to_lowercase();
                if normalized.is_empty() {
                    renderer.line(MessageStyle::Info, "Please respond with 'yes' or 'no'.")?;
                    continue;
                }

                if matches!(normalized.as_str(), "y" | "yes" | "approve" | "allow") {
                    return Ok(HitlDecision::Approved);
                }

                if matches!(normalized.as_str(), "n" | "no" | "deny" | "cancel" | "stop") {
                    return Ok(HitlDecision::Denied);
                }

                renderer.line(
                    MessageStyle::Info,
                    "Respond with 'yes' to approve or 'no' to deny.",
                )?;
            }
            RatatuiEvent::Cancel => {
                return Ok(HitlDecision::Denied);
            }
            RatatuiEvent::Exit => {
                return Ok(HitlDecision::Exit);
            }
            RatatuiEvent::Interrupt => {
                return Ok(HitlDecision::Interrupt);
            }
            RatatuiEvent::ScrollLineUp
            | RatatuiEvent::ScrollLineDown
            | RatatuiEvent::ScrollPageUp
            | RatatuiEvent::ScrollPageDown => {}
        }
    }
}

async fn ensure_tool_permission(
    tool_registry: &mut vtcode_core::tools::registry::ToolRegistry,
    tool_name: &str,
    renderer: &mut AnsiRenderer,
    handle: &RatatuiHandle,
    events: &mut UnboundedReceiver<RatatuiEvent>,
    default_placeholder: Option<String>,
    ctrl_c_flag: &Arc<AtomicBool>,
    ctrl_c_notify: &Arc<Notify>,
) -> Result<ToolPermissionFlow> {
    match tool_registry.evaluate_tool_policy(tool_name)? {
        ToolPermissionDecision::Allow => Ok(ToolPermissionFlow::Approved),
        ToolPermissionDecision::Deny => Ok(ToolPermissionFlow::Denied),
        ToolPermissionDecision::Prompt => {
            let decision = prompt_tool_permission(
                tool_name,
                renderer,
                handle,
                events,
                ctrl_c_flag,
                ctrl_c_notify,
                default_placeholder,
            )
            .await?;
            match decision {
                HitlDecision::Approved => {
                    tool_registry.mark_tool_preapproved(tool_name);
                    Ok(ToolPermissionFlow::Approved)
                }
                HitlDecision::Denied => Ok(ToolPermissionFlow::Denied),
                HitlDecision::Exit => Ok(ToolPermissionFlow::Exit),
                HitlDecision::Interrupt => Ok(ToolPermissionFlow::Interrupted),
            }
        }
    }
}

fn apply_prompt_style(handle: &RatatuiHandle) {
    let styles = theme::active_styles();
    let style = convert_ratatui_style(styles.primary);
    handle.set_prompt("❯ ".to_string(), style);
}

const PLACEHOLDER_SPINNER_FRAMES: &[&str] = &["⠋", "⠙", "⠹", "⠸", "⠼", "⠴", "⠦", "⠧", "⠇", "⠏"];

struct PlaceholderSpinner {
    handle: RatatuiHandle,
    restore_hint: Option<String>,
    active: Arc<AtomicBool>,
    task: task::JoinHandle<()>,
    status: Option<Arc<StatusTickerInner>>,
}

fn spinner_placeholder_style() -> RatatuiTextStyle {
    let styles = theme::active_styles();
    let mut style = convert_ratatui_style(styles.secondary);
    if style.color.is_none() {
        let fallback = convert_ratatui_style(styles.primary);
        style.color = fallback.color;
    }
    style.bold = true;
    style
}

fn derive_status_label(history: &[uni::Message]) -> String {
    const MAX_LABEL_CHARS: usize = 64;
    let raw = history
        .iter()
        .rev()
        .find(|msg| msg.role == uni::MessageRole::User)
        .and_then(|msg| {
            msg.content
                .lines()
                .find(|line| !line.trim().is_empty())
                .map(|line| line.trim())
        })
        .map(|line| {
            line.chars()
                .filter(|c| !c.is_control())
                .take(MAX_LABEL_CHARS)
                .collect::<String>()
                .trim_matches(|c: char| c.is_ascii_punctuation())
                .trim()
                .to_string()
        })
        .filter(|s| !s.is_empty())
        .unwrap_or_else(|| "next steps".to_string());
    format!("Planning {raw}")
}

struct StatusTickerInner {
    handle: RatatuiHandle,
    label: String,
    restore: Option<String>,
    active: AtomicBool,
    started_at: Instant,
}

impl StatusTickerInner {
    fn new(handle: &RatatuiHandle, label: String, restore: Option<String>) -> Arc<Self> {
        Arc::new(Self {
            handle: handle.clone(),
            label,
            restore,
            active: AtomicBool::new(true),
            started_at: Instant::now(),
        })
    }

    fn tick(&self, spinner_frame: &str, step: usize) {
        if !self.active.load(Ordering::SeqCst) {
            return;
        }
        let shimmer = Self::shimmer_text(&self.label, step);
        let elapsed = Self::format_elapsed(self.started_at.elapsed());
        let text = format!("{spinner_frame} {shimmer} ({elapsed} • Esc to interrupt)");
        self.handle.update_status_bar(None, Some(text), None);
    }

    fn stop(&self) {
        if self.active.swap(false, Ordering::SeqCst) {
            if let Some(original) = &self.restore {
                self.handle
                    .update_status_bar(None, Some(original.clone()), None);
            }
        }
    }

    fn shimmer_text(text: &str, step: usize) -> String {
        let chars: Vec<char> = text.chars().collect();
        if chars.is_empty() {
            return String::new();
        }
        let highlight_positions: Vec<usize> = chars
            .iter()
            .enumerate()
            .filter(|(_, ch)| ch.is_ascii_alphanumeric())
            .map(|(idx, _)| idx)
            .collect();
        let highlight_index = if highlight_positions.is_empty() {
            step % chars.len()
        } else {
            let idx = step % highlight_positions.len();
            highlight_positions[idx]
        };

        chars
            .iter()
            .enumerate()
            .map(|(idx, ch)| {
                if idx == highlight_index {
                    Self::bold_char(*ch)
                } else {
                    *ch
                }
            })
            .collect()
    }

    fn bold_char(ch: char) -> char {
        match ch {
            'a'..='z' => {
                let offset = ch as u32 - 'a' as u32;
                char::from_u32(0x1D41A + offset).unwrap_or(ch)
            }
            'A'..='Z' => {
                let offset = ch as u32 - 'A' as u32;
                char::from_u32(0x1D400 + offset).unwrap_or(ch)
            }
            '0'..='9' => {
                let offset = ch as u32 - '0' as u32;
                char::from_u32(0x1D7CE + offset).unwrap_or(ch)
            }
            _ => ch,
        }
    }

    fn format_elapsed(duration: Duration) -> String {
        let secs = duration.as_secs();
        let minutes = secs / 60;
        let seconds = secs % 60;
        if minutes > 0 {
            format!("{}m {:02}s", minutes, seconds)
        } else {
            format!("{}s", seconds)
        }
    }
}

impl Drop for StatusTickerInner {
    fn drop(&mut self) {
        self.stop();
    }
}

impl PlaceholderSpinner {
    fn new(
        handle: &RatatuiHandle,
        restore_hint: Option<String>,
        message: impl Into<String>,
        status_label: Option<String>,
        status_restore: Option<String>,
    ) -> Self {
        let message = message.into();
        let active = Arc::new(AtomicBool::new(true));
        let spinner_active = active.clone();
        let spinner_handle = handle.clone();
        let restore_on_stop = restore_hint.clone();
        let spinner_style = spinner_placeholder_style();
        let status =
            status_label.map(|label| StatusTickerInner::new(handle, label, status_restore));
        let status_for_task = status.clone();

        spinner_handle.set_input_enabled(false);
        spinner_handle.set_cursor_visible(false);
        let task = task::spawn(async move {
            let style = spinner_style.clone();
            let mut index = 0usize;
            let frame_count = PLACEHOLDER_SPINNER_FRAMES.len().max(1);
            while spinner_active.load(Ordering::SeqCst) {
                let frame = PLACEHOLDER_SPINNER_FRAMES[index % frame_count];
                spinner_handle.set_placeholder_with_style(
                    Some(format!("{frame} {message}")),
                    Some(style.clone()),
                );
                if let Some(status) = status_for_task.as_ref() {
                    status.tick(frame, index);
                }
                index = (index + 1) % frame_count;
                sleep(Duration::from_millis(120)).await;
            }
            if let Some(status) = status_for_task.as_ref() {
                status.stop();
            }
            spinner_handle.set_cursor_visible(true);
            spinner_handle.set_input_enabled(true);
            spinner_handle.set_placeholder_with_style(restore_on_stop, None);
        });

        Self {
            handle: handle.clone(),
            restore_hint,
            active,
            task,
            status,
        }
    }

    fn finish(&self) {
        if self.active.swap(false, Ordering::SeqCst) {
            self.handle
                .set_placeholder_with_style(self.restore_hint.clone(), None);
            self.handle.set_input_enabled(true);
            self.handle.set_cursor_visible(true);
            if let Some(status) = &self.status {
                status.stop();
            }
        }
    }
}

impl Drop for PlaceholderSpinner {
    fn drop(&mut self) {
        self.finish();
        self.task.abort();
    }
}

fn map_render_error(provider_name: &str, err: anyhow::Error) -> uni::LLMError {
    let formatted_error = error_display::format_llm_error(
        provider_name,
        &format!("Failed to render streaming output: {}", err),
    );
    uni::LLMError::Provider(formatted_error)
}

fn stream_plain_response_delta(
    renderer: &mut AnsiRenderer,
    style: MessageStyle,
    indent: &str,
    pending_indent: &mut bool,
    delta: &str,
) -> Result<()> {
    for chunk in delta.split_inclusive('\n') {
        if chunk.is_empty() {
            continue;
        }

        if chunk.ends_with('\n') {
            let text = &chunk[..chunk.len() - 1];
            if !text.is_empty() {
                if *pending_indent && !indent.is_empty() {
                    renderer.inline_with_style(style, indent)?;
                }
                renderer.inline_with_style(style, text)?;
                *pending_indent = false;
            }
            renderer.inline_with_style(style, "\n")?;
            *pending_indent = true;
        } else {
            if *pending_indent && !indent.is_empty() {
                renderer.inline_with_style(style, indent)?;
                *pending_indent = false;
            }
            renderer.inline_with_style(style, chunk)?;
        }
    }

    Ok(())
}

async fn stream_and_render_response(
    provider: &dyn uni::LLMProvider,
    request: uni::LLMRequest,
    spinner: &PlaceholderSpinner,
    renderer: &mut AnsiRenderer,
) -> Result<(uni::LLMResponse, bool), uni::LLMError> {
    let mut stream = provider.stream(request).await?;
    let provider_name = provider.name();
    let mut final_response: Option<uni::LLMResponse> = None;
    let mut aggregated = String::new();
    let mut spinner_active = true;
    let supports_streaming_markdown = renderer.supports_streaming_markdown();
    let mut rendered_line_count = 0usize;
    let response_style = MessageStyle::Response;
    let response_indent = response_style.indent();
    let mut needs_indent = true;
    let finish_spinner = |active: &mut bool| {
        if *active {
            spinner.finish();
            *active = false;
        }
    };
    let mut emitted_tokens = false;

    while let Some(event_result) = stream.next().await {
        match event_result {
            Ok(LLMStreamEvent::Token { delta }) => {
                finish_spinner(&mut spinner_active);
                aggregated.push_str(&delta);
                if supports_streaming_markdown {
                    rendered_line_count = renderer
                        .stream_markdown_response(&aggregated, rendered_line_count)
                        .map_err(|err| map_render_error(provider_name, err))?;
                } else {
                    stream_plain_response_delta(
                        renderer,
                        response_style,
                        response_indent,
                        &mut needs_indent,
                        &delta,
                    )
                    .map_err(|err| map_render_error(provider_name, err))?;
                }
                emitted_tokens = true;
            }
            Ok(LLMStreamEvent::Reasoning { .. }) => {}
            Ok(LLMStreamEvent::Completed { response }) => {
                final_response = Some(response);
            }
            Err(err) => {
                finish_spinner(&mut spinner_active);
                return Err(err);
            }
        }
    }

    finish_spinner(&mut spinner_active);

    let response = final_response.ok_or_else(|| {
        let formatted_error = error_display::format_llm_error(
            provider_name,
            "Stream ended without a completion event",
        );
        uni::LLMError::Provider(formatted_error)
    })?;

    if aggregated.is_empty() {
        if let Some(content) = response.content.clone() {
            if !content.is_empty() {
                aggregated.push_str(&content);
            }
        }
    }

    if !aggregated.is_empty() {
        if !emitted_tokens {
            if supports_streaming_markdown {
                let _ = renderer
                    .stream_markdown_response(&aggregated, rendered_line_count)
                    .map_err(|err| map_render_error(provider_name, err))?;
            } else {
                renderer
                    .line(MessageStyle::Response, &aggregated)
                    .map_err(|err| map_render_error(provider_name, err))?;
            }
            emitted_tokens = true;
        } else if !supports_streaming_markdown && !aggregated.ends_with('\n') {
            renderer
                .line_if_not_empty(MessageStyle::Response)
                .map_err(|err| map_render_error(provider_name, err))?;
        }
    }

    Ok((response, emitted_tokens))
}

enum TurnLoopResult {
    Completed,
    Aborted,
    Cancelled,
}

pub(crate) async fn run_single_agent_loop_unified(
    config: &CoreAgentConfig,
    vt_cfg: Option<&VTCodeConfig>,
    skip_confirmations: bool,
    full_auto: bool,
) -> Result<()> {
    let SessionState {
        session_bootstrap,
        provider_client,
        mut tool_registry,
        tools,
        trim_config,
        mut conversation_history,
        mut ledger,
        trajectory: traj,
        base_system_prompt,
        full_auto_allowlist,
    } = initialize_session(config, vt_cfg, full_auto).await?;

    let active_styles = theme::active_styles();
    let theme_spec = theme_from_styles(&active_styles);
    let default_placeholder = session_bootstrap.placeholder.clone();
    let session = spawn_session(
        theme_spec.clone(),
        default_placeholder.clone(),
        config.ui_surface,
    )
    .context("failed to launch ratatui session")?;
    let handle = session.handle.clone();
    let highlight_config = vt_cfg
        .map(|cfg| cfg.syntax_highlighting.clone())
        .unwrap_or_default();
    let mut renderer = AnsiRenderer::with_ratatui(handle.clone(), highlight_config);

    transcript::clear();

    let workspace_label = config
        .workspace
        .file_name()
        .and_then(|component| component.to_str())
        .map(|value| value.to_string())
        .unwrap_or_else(|| "workspace".to_string());
    let workspace_path = config.workspace.to_string_lossy().into_owned();
    let provider_label = if config.provider.trim().is_empty() {
        provider_client.name().to_string()
    } else {
        config.provider.clone()
    };
    let archive_metadata = SessionArchiveMetadata::new(
        workspace_label,
        workspace_path,
        config.model.clone(),
        provider_label,
        config.theme.clone(),
        config.reasoning_effort.as_str().to_string(),
    );
    let mut session_archive_error: Option<String> = None;
    let mut session_archive = match SessionArchive::new(archive_metadata) {
        Ok(archive) => Some(archive),
        Err(err) => {
            session_archive_error = Some(err.to_string());
            None
        }
    };

    handle.set_theme(theme_spec);
    apply_prompt_style(&handle);
    handle.set_placeholder(default_placeholder.clone());
    handle.set_message_labels(Some(config.model.clone()), None);

    let reasoning_label = vt_cfg
        .map(|cfg| cfg.agent.reasoning_effort.as_str().to_string())
        .unwrap_or_else(|| config.reasoning_effort.as_str().to_string());
    let center_status = format!("{} · {}", config.model, reasoning_label);
    handle.update_status_bar(None, Some(center_status.clone()), None);

    render_session_banner(&mut renderer, config, &session_bootstrap)?;
    if let Some(text) = session_bootstrap.welcome_text.as_ref() {
        renderer.line(MessageStyle::Response, text)?;
        renderer.line_if_not_empty(MessageStyle::Output)?;
    }

    if let Some(message) = session_archive_error.take() {
        renderer.line(
            MessageStyle::Info,
            &format!("Session archiving disabled: {}", message),
        )?;
        renderer.line_if_not_empty(MessageStyle::Output)?;
    }

    if full_auto {
        if let Some(allowlist) = full_auto_allowlist.as_ref() {
            if allowlist.is_empty() {
                renderer.line(
                    MessageStyle::Info,
                    "Full-auto mode enabled with no tool permissions; tool calls will be skipped.",
                )?;
            } else {
                renderer.line(
                    MessageStyle::Info,
                    &format!(
                        "Full-auto mode enabled. Permitted tools: {}",
                        allowlist.join(", ")
                    ),
                )?;
            }
        }
    }

    let ctrl_c_flag = Arc::new(AtomicBool::new(false));
    let ctrl_c_notify = Arc::new(Notify::new());
    {
        let flag = ctrl_c_flag.clone();
        let notify = ctrl_c_notify.clone();
        tokio::spawn(async move {
            if tokio::signal::ctrl_c().await.is_ok() {
                flag.store(true, Ordering::SeqCst);
                notify.notify_waiters();
            }
        });
    }

    let mut session_stats = SessionStats::default();
    let mut events = session.events;
    loop {
        if ctrl_c_flag.load(Ordering::SeqCst) {
            break;
        }

        let maybe_event = tokio::select! {
            biased;

            _ = ctrl_c_notify.notified() => None,
            event = events.recv() => event,
        };

        let Some(event) = maybe_event else {
            break;
        };

        let submitted = match event {
            RatatuiEvent::Submit(text) => text,
            RatatuiEvent::Cancel => {
                renderer.line(
                    MessageStyle::Info,
                    "Cancellation request noted. No active run to stop.",
                )?;
                continue;
            }
            RatatuiEvent::Exit => {
                renderer.line(MessageStyle::Info, "Goodbye!")?;
                break;
            }
            RatatuiEvent::Interrupt => {
                break;
            }
            RatatuiEvent::ScrollLineUp
            | RatatuiEvent::ScrollLineDown
            | RatatuiEvent::ScrollPageUp
            | RatatuiEvent::ScrollPageDown => continue,
        };

        let input_owned = submitted.trim().to_string();

        if input_owned.is_empty() {
            continue;
        }

        match input_owned.as_str() {
            "" => continue,
            "exit" | "quit" => {
                renderer.line(MessageStyle::Info, "Goodbye!")?;
                break;
            }
            "help" => {
                renderer.line(MessageStyle::Info, "Commands: exit, help")?;
                continue;
            }
            _ => {}
        }

        if let Some(command_input) = input_owned.strip_prefix('/') {
            match handle_slash_command(command_input, &mut renderer)? {
                SlashCommandOutcome::Handled => {
                    continue;
                }
                SlashCommandOutcome::ThemeChanged(theme_id) => {
                    persist_theme_preference(&mut renderer, &theme_id)?;
                    let styles = theme::active_styles();
                    handle.set_theme(theme_from_styles(&styles));
                    apply_prompt_style(&handle);
                    continue;
                }
                SlashCommandOutcome::ExecuteTool { name, args } => {
                    match ensure_tool_permission(
                        &mut tool_registry,
                        &name,
                        &mut renderer,
                        &handle,
                        &mut events,
                        default_placeholder.clone(),
                        &ctrl_c_flag,
                        &ctrl_c_notify,
                    )
                    .await
                    {
                        Ok(ToolPermissionFlow::Approved) => {
                            let tool_spinner = PlaceholderSpinner::new(
                                &handle,
                                default_placeholder.clone(),
                                format!("Running tool: {}", name),
                                None,
                                Some(center_status.clone()),
                            );
                            match tool_registry.execute_tool(&name, args.clone()).await {
                                Ok(tool_output) => {
                                    tool_spinner.finish();
                                    session_stats.record_tool(&name);
                                    traj.log_tool_call(
                                        conversation_history.len(),
                                        &name,
                                        &args,
                                        true,
                                    );
                                    render_tool_output(
                                        &mut renderer,
                                        Some(name.as_str()),
                                        &tool_output,
                                        vt_cfg,
                                    )?;
                                }
                                Err(err) => {
                                    tool_spinner.finish();
                                    traj.log_tool_call(
                                        conversation_history.len(),
                                        &name,
                                        &args,
                                        false,
                                    );
                                    renderer.line(
                                        MessageStyle::Error,
                                        &format!("Tool '{}' failed: {}", name, err),
                                    )?;
                                }
                            }
                        }
                        Ok(ToolPermissionFlow::Denied) => {
                            session_stats.record_tool(&name);
                            let denial = ToolExecutionError::new(
                                name.clone(),
                                ToolErrorType::PolicyViolation,
                                format!("Tool '{}' execution denied by policy", name),
                            )
                            .to_json_value();
                            traj.log_tool_call(conversation_history.len(), &name, &args, false);
                            render_tool_output(
                                &mut renderer,
                                Some(name.as_str()),
                                &denial,
                                vt_cfg,
                            )?;
                            continue;
                        }
                        Ok(ToolPermissionFlow::Exit) => {
                            renderer.line(MessageStyle::Info, "Goodbye!")?;
                            break;
                        }
                        Ok(ToolPermissionFlow::Interrupted) => {
                            break;
                        }
                        Err(err) => {
                            traj.log_tool_call(conversation_history.len(), &name, &args, false);
                            renderer.line(
                                MessageStyle::Error,
                                &format!("Failed to evaluate policy for tool '{}': {}", name, err),
                            )?;
                        }
                    }
                    continue;
                }
                SlashCommandOutcome::Exit => {
                    renderer.line(MessageStyle::Info, "Goodbye!")?;
                    break;
                }
            }
        }

        let input = input_owned.as_str();

        let refined_user = refine_user_prompt_if_enabled(input, config, vt_cfg).await;
        // Display the user message with ratatui border decoration
        display_user_message(&mut renderer, &refined_user)?;
        conversation_history.push(uni::Message::user(refined_user));
        let _pruned_tools = prune_unified_tool_responses(
            &mut conversation_history,
            trim_config.preserve_recent_turns,
        );
        // Removed: Tool response pruning message
        let trim_result = enforce_unified_context_window(&mut conversation_history, trim_config);
        if trim_result.is_trimmed() {
            renderer.line(
                MessageStyle::Info,
                &format!(
                    "Trimmed {} earlier messages to respect the context window (~{} tokens).",
                    trim_result.removed_messages, trim_config.max_tokens,
                ),
            )?;
        }

        let mut working_history = conversation_history.clone();
        let max_tool_loops = vt_cfg
            .map(|cfg| cfg.tools.max_tool_loops)
            .filter(|&value| value > 0)
            .unwrap_or(defaults::DEFAULT_MAX_TOOL_LOOPS);

        let mut loop_guard = 0usize;
        let mut any_write_effect = false;
        let mut last_tool_stdout: Option<String> = None;
        let mut bottom_gap_applied = false;

        let turn_result = 'outer: loop {
            if ctrl_c_flag.load(Ordering::SeqCst) {
                break TurnLoopResult::Cancelled;
            }
            if loop_guard == 0 {
                renderer.line_if_not_empty(MessageStyle::Output)?;
            }
            loop_guard += 1;
            if loop_guard >= max_tool_loops {
                if !bottom_gap_applied {
                    renderer.line(MessageStyle::Output, "")?;
                }
                let notice = format!(
                    "I reached the configured tool-call limit of {} for this turn and paused further tool execution. Increase `tools.max_tool_loops` in vtcode.toml if you need more, then ask me to continue.",
                    max_tool_loops
                );
                renderer.line(MessageStyle::Error, &notice)?;
                ensure_turn_bottom_gap(&mut renderer, &mut bottom_gap_applied)?;
                working_history.push(uni::Message::assistant(notice));
                break TurnLoopResult::Completed;
            }

            let _ = enforce_unified_context_window(&mut working_history, trim_config);

            let decision = if let Some(cfg) = vt_cfg.filter(|cfg| cfg.router.enabled) {
                Router::route_async(cfg, config, &config.api_key, input).await
            } else {
                Router::route(&VTCodeConfig::default(), config, input)
            };
            traj.log_route(
                working_history.len(),
                &decision.selected_model,
                match decision.class {
                    TaskClass::Simple => "simple",
                    TaskClass::Standard => "standard",
                    TaskClass::Complex => "complex",
                    TaskClass::CodegenHeavy => "codegen_heavy",
                    TaskClass::RetrievalHeavy => "retrieval_heavy",
                },
                &input.chars().take(120).collect::<String>(),
            );

            let active_model = decision.selected_model;
            let (max_tokens_opt, parallel_cfg_opt) = if let Some(vt) = vt_cfg {
                let key = match decision.class {
                    TaskClass::Simple => "simple",
                    TaskClass::Standard => "standard",
                    TaskClass::Complex => "complex",
                    TaskClass::CodegenHeavy => "codegen_heavy",
                    TaskClass::RetrievalHeavy => "retrieval_heavy",
                };
                let budget = vt.router.budgets.get(key);
                let max_tokens = budget.and_then(|b| b.max_tokens).map(|value| value as u32);
                let parallel = budget.and_then(|b| b.max_parallel_tools).map(|value| {
                    vtcode_core::llm::provider::ParallelToolConfig {
                        disable_parallel_tool_use: value <= 1,
                        max_parallel_tools: Some(value),
                        encourage_parallel: value > 1,
                    }
                });
                (max_tokens, parallel)
            } else {
                (None, None)
            };

            let (lg_enabled, lg_max, lg_include) = vt_cfg
                .map(|cfg| {
                    (
                        cfg.context.ledger.enabled,
                        cfg.context.ledger.max_entries,
                        cfg.context.ledger.include_in_prompt,
                    )
                })
                .unwrap_or((true, 12, true));

            ledger.start_turn(
                working_history.len(),
                working_history
                    .last()
                    .map(|message| message.content.clone()),
            );
            let tool_names: Vec<String> = tools
                .iter()
                .map(|tool| tool.function.name.clone())
                .collect();
            ledger.update_available_tools(tool_names);

            let system_prompt = if lg_enabled && lg_include {
                format!(
                    "{}\n\n[Decision Ledger]\n{}",
                    base_system_prompt,
                    ledger.render_ledger_brief(lg_max)
                )
            } else {
                base_system_prompt.clone()
            };

            let mut attempt_history = working_history.clone();
            let mut retry_attempts = 0usize;
            let (response, response_streamed) = loop {
                retry_attempts += 1;
                let _ = enforce_unified_context_window(&mut attempt_history, trim_config);

                let use_streaming = provider_client.supports_streaming();
                let reasoning_effort = vt_cfg.and_then(|cfg| {
                    if provider_client.supports_reasoning_effort(&active_model) {
                        Some(cfg.agent.reasoning_effort.as_str().to_string())
                    } else {
                        None
                    }
                });
                let request = uni::LLMRequest {
                    messages: attempt_history.clone(),
                    system_prompt: Some(system_prompt.clone()),
                    tools: Some(tools.clone()),
                    model: active_model.clone(),
                    max_tokens: max_tokens_opt.or(Some(2000)),
                    temperature: Some(0.7),
                    stream: use_streaming,
                    tool_choice: Some(uni::ToolChoice::auto()),
                    parallel_tool_calls: None,
                    parallel_tool_config: parallel_cfg_opt.clone(),
                    reasoning_effort,
                };

<<<<<<< HEAD
                let thinking_spinner = PlaceholderSpinner::new(
                    &handle,
                    default_placeholder.clone(),
                    "Thinking... (Esc to cancel)",
=======
                let status_label = derive_status_label(&attempt_history);
                let thinking_spinner = PlaceholderSpinner::new(
                    &handle,
                    default_placeholder.clone(),
                    "Thinking...",
                    Some(status_label),
                    Some(center_status.clone()),
>>>>>>> 8e24948e
                );
                let mut spinner_active = true;
                task::yield_now().await;
                let result = if use_streaming {
                    let outcome = stream_and_render_response(
                        provider_client.as_ref(),
                        request,
                        &thinking_spinner,
                        &mut renderer,
                    )
                    .await;
                    spinner_active = false;
                    outcome
                } else {
                    provider_client
                        .generate(request)
                        .await
                        .map(|resp| (resp, false))
                };

                if spinner_active {
                    thinking_spinner.finish();
                }

                match result {
                    Ok((result, streamed_tokens)) => {
                        working_history = attempt_history.clone();
                        break (result, streamed_tokens);
                    }
                    Err(error) => {
                        if ctrl_c_flag.load(Ordering::SeqCst) {
                            break 'outer TurnLoopResult::Cancelled;
                        }
                        let error_text = error.to_string();
                        if is_context_overflow_error(&error_text)
                            && retry_attempts <= vtcode_core::config::constants::context::CONTEXT_ERROR_RETRY_LIMIT
                        {
                            let removed_tool_messages = prune_unified_tool_responses(
                                &mut attempt_history,
                                trim_config.preserve_recent_turns,
                            );
                            let removed_turns =
                                apply_aggressive_trim_unified(&mut attempt_history, trim_config);
                            let total_removed = removed_tool_messages + removed_turns;
                            if total_removed > 0 {
                                renderer.line(
                                    MessageStyle::Info,
                                    &format!(
                                        "Context overflow detected; removed {} older messages (retry {}/{}).",
                                        total_removed,
                                        retry_attempts,
                                        vtcode_core::config::constants::context::CONTEXT_ERROR_RETRY_LIMIT,
                                    ),
                                )?;
                                conversation_history.clone_from(&attempt_history);
                                continue;
                            }
                        }

                        let has_tool = working_history
                            .iter()
                            .any(|msg| msg.role == uni::MessageRole::Tool);

                        if has_tool {
                            eprintln!("Provider error (suppressed): {error_text}");
                            let reply = derive_recent_tool_output(&working_history)
                                .unwrap_or_else(|| "Command completed successfully.".to_string());
                            renderer.line(MessageStyle::Response, &reply)?;
                            ensure_turn_bottom_gap(&mut renderer, &mut bottom_gap_applied)?;
                            working_history.push(uni::Message::assistant(reply));
                            let _ = last_tool_stdout.take();
                            break 'outer TurnLoopResult::Completed;
                        } else {
                            renderer.line(
                                MessageStyle::Error,
                                &format!("Provider error: {error_text}"),
                            )?;
                            ensure_turn_bottom_gap(&mut renderer, &mut bottom_gap_applied)?;
                            break 'outer TurnLoopResult::Aborted;
                        }
                    }
                }
            };

            let mut final_text = response.content.clone();
            let mut tool_calls = response.tool_calls.clone().unwrap_or_default();
            let mut interpreted_textual_call = false;

            if tool_calls.is_empty()
                && let Some(text) = final_text.clone()
                && let Some((name, args)) = detect_textual_tool_call(&text)
            {
                let args_display =
                    serde_json::to_string(&args).unwrap_or_else(|_| "{}".to_string());
                renderer.line(
                    MessageStyle::Info,
                    &format!(
                        "Interpreting textual tool request as {} {}",
                        &name, &args_display
                    ),
                )?;
                let call_id = format!("call_textual_{}", working_history.len());
                tool_calls.push(uni::ToolCall::function(
                    call_id.clone(),
                    name.clone(),
                    args_display.clone(),
                ));
                interpreted_textual_call = true;
                final_text = None;
            }

            if tool_calls.is_empty()
                && let Some(text) = final_text.clone()
            {
                working_history.push(uni::Message::assistant(text));
            } else {
                let assistant_text = if interpreted_textual_call {
                    String::new()
                } else {
                    final_text.clone().unwrap_or_default()
                };
                working_history.push(uni::Message::assistant_with_tools(
                    assistant_text,
                    tool_calls.clone(),
                ));
                for call in &tool_calls {
                    let name = call.function.name.as_str();
                    let args_val = call
                        .parsed_arguments()
                        .unwrap_or_else(|_| serde_json::json!({}));
                    render_tool_call_summary(&mut renderer, name, &args_val)?;
                    let dec_id = ledger.record_decision(
                        format!("Execute tool '{}' to progress task", name),
                        DTAction::ToolCall {
                            name: name.to_string(),
                            args: args_val.clone(),
                            expected_outcome: "Use tool output to decide next step".to_string(),
                        },
                        None,
                    );

                    match ensure_tool_permission(
                        &mut tool_registry,
                        name,
                        &mut renderer,
                        &handle,
                        &mut events,
                        default_placeholder.clone(),
                        &ctrl_c_flag,
                        &ctrl_c_notify,
                    )
                    .await
                    {
                        Ok(ToolPermissionFlow::Approved) => {
                            let tool_spinner = PlaceholderSpinner::new(
                                &handle,
                                default_placeholder.clone(),
                                format!("Running tool: {}", name),
                                None,
                                Some(center_status.clone()),
                            );
                            match tool_registry.execute_tool(name, args_val.clone()).await {
                                Ok(tool_output) => {
                                    tool_spinner.finish();
                                    session_stats.record_tool(name);
                                    traj.log_tool_call(
                                        working_history.len(),
                                        name,
                                        &args_val,
                                        true,
                                    );
                                    render_tool_output(
                                        &mut renderer,
                                        Some(name),
                                        &tool_output,
                                        vt_cfg,
                                    )?;
                                    last_tool_stdout = tool_output
                                        .get("stdout")
                                        .and_then(|value| value.as_str())
                                        .map(|s| s.trim().to_string())
                                        .filter(|s| !s.is_empty());
                                    let modified_files: Vec<String> = if let Some(files) =
                                        tool_output
                                            .get("modified_files")
                                            .and_then(|value| value.as_array())
                                    {
                                        files
                                            .iter()
                                            .filter_map(|file| {
                                                file.as_str().map(|value| value.to_string())
                                            })
                                            .collect()
                                    } else {
                                        vec![]
                                    };

                                    if matches!(
                                        name,
                                        "write_file"
                                            | "edit_file"
                                            | "create_file"
                                            | "delete_file"
                                            | "srgn"
                                    ) {
                                        any_write_effect = true;
                                    }

                                    if !modified_files.is_empty()
                                        && confirm_changes_with_git_diff(
                                            &modified_files,
                                            skip_confirmations,
                                        )
                                        .await?
                                    {
                                        renderer.line(
                                            MessageStyle::Info,
                                            "Changes applied successfully.",
                                        )?;
                                    } else if !modified_files.is_empty() {
                                        renderer.line(MessageStyle::Info, "Changes discarded.")?;
                                    }

                                    let content = serde_json::to_string(&tool_output)
                                        .unwrap_or("{}".to_string());
                                    working_history.push(uni::Message::tool_response(
                                        call.id.clone(),
                                        content,
                                    ));
                                    ledger.record_outcome(
                                        &dec_id,
                                        DecisionOutcome::Success {
                                            result: "tool_ok".to_string(),
                                            metrics: Default::default(),
                                        },
                                    );

                                    if should_short_circuit_shell(input, name, &args_val) {
                                        let reply = last_tool_stdout.clone().unwrap_or_else(|| {
                                            "Command completed successfully.".to_string()
                                        });
                                        renderer.line(MessageStyle::Response, &reply)?;
                                        ensure_turn_bottom_gap(
                                            &mut renderer,
                                            &mut bottom_gap_applied,
                                        )?;
                                        working_history.push(uni::Message::assistant(reply));
                                        let _ = last_tool_stdout.take();
                                        break 'outer TurnLoopResult::Completed;
                                    }
                                }
                                Err(error) => {
                                    tool_spinner.finish();
                                    session_stats.record_tool(name);
                                    renderer.line(
                                        MessageStyle::Tool,
                                        &format!("Tool {} failed.", name),
                                    )?;
                                    traj.log_tool_call(
                                        working_history.len(),
                                        name,
                                        &args_val,
                                        false,
                                    );
                                    renderer.line(
                                        MessageStyle::Error,
                                        &format!("Tool error: {error}"),
                                    )?;
                                    let err = serde_json::json!({ "error": error.to_string() });
                                    let content = err.to_string();
                                    working_history.push(uni::Message::tool_response(
                                        call.id.clone(),
                                        content,
                                    ));
                                    let _ = last_tool_stdout.take();
                                    ledger.record_outcome(
                                        &dec_id,
                                        DecisionOutcome::Failure {
                                            error: error.to_string(),
                                            recovery_attempts: 0,
                                            context_preserved: true,
                                        },
                                    );
                                }
                            }
                        }
                        Ok(ToolPermissionFlow::Denied) => {
                            session_stats.record_tool(name);
                            let denial = ToolExecutionError::new(
                                name.to_string(),
                                ToolErrorType::PolicyViolation,
                                format!("Tool '{}' execution denied by policy", name),
                            )
                            .to_json_value();
                            traj.log_tool_call(working_history.len(), name, &args_val, false);
                            render_tool_output(&mut renderer, Some(name), &denial, vt_cfg)?;
                            let content =
                                serde_json::to_string(&denial).unwrap_or("{}".to_string());
                            working_history
                                .push(uni::Message::tool_response(call.id.clone(), content));
                            ledger.record_outcome(
                                &dec_id,
                                DecisionOutcome::Failure {
                                    error: format!("Tool '{}' execution denied by policy", name),
                                    recovery_attempts: 0,
                                    context_preserved: true,
                                },
                            );
                            continue;
                        }
                        Ok(ToolPermissionFlow::Exit) => {
                            renderer.line(MessageStyle::Info, "Goodbye!")?;
                            break 'outer TurnLoopResult::Cancelled;
                        }
                        Ok(ToolPermissionFlow::Interrupted) => {
                            break 'outer TurnLoopResult::Cancelled;
                        }
                        Err(err) => {
                            traj.log_tool_call(working_history.len(), name, &args_val, false);
                            renderer.line(
                                MessageStyle::Error,
                                &format!("Failed to evaluate policy for tool '{}': {}", name, err),
                            )?;
                            let err_json = serde_json::json!({
                                "error": format!(
                                    "Policy evaluation error for '{}' : {}",
                                    name, err
                                )
                            });
                            working_history.push(uni::Message::tool_response(
                                call.id.clone(),
                                err_json.to_string(),
                            ));
                            let _ = last_tool_stdout.take();
                            ledger.record_outcome(
                                &dec_id,
                                DecisionOutcome::Failure {
                                    error: format!(
                                        "Failed to evaluate policy for tool '{}': {}",
                                        name, err
                                    ),
                                    recovery_attempts: 0,
                                    context_preserved: true,
                                },
                            );
                            continue;
                        }
                    }
                }
                continue;
            }

            if let Some(mut text) = final_text.clone() {
                let do_review = vt_cfg
                    .map(|cfg| cfg.agent.enable_self_review)
                    .unwrap_or(false);
                let review_passes = vt_cfg
                    .map(|cfg| cfg.agent.max_review_passes)
                    .unwrap_or(1)
                    .max(1);
                if do_review {
                    let review_system = "You are the agent's critical code reviewer. Improve clarity, correctness, and add missing test or validation guidance. Return only the improved final answer (no meta commentary).".to_string();
                    for _ in 0..review_passes {
                        let review_req = uni::LLMRequest {
                            messages: vec![uni::Message::user(format!(
                                "Please review and refine the following response. Return only the improved response.\n\n{}",
                                text
                            ))],
                            system_prompt: Some(review_system.clone()),
                            tools: None,
                            model: config.model.clone(),
                            max_tokens: Some(2000),
                            temperature: Some(0.5),
                            stream: false,
                            tool_choice: Some(uni::ToolChoice::none()),
                            parallel_tool_calls: None,
                            parallel_tool_config: None,
                            reasoning_effort: vt_cfg.and_then(|cfg| {
                                if provider_client.supports_reasoning_effort(&active_model) {
                                    Some(cfg.agent.reasoning_effort.as_str().to_string())
                                } else {
                                    None
                                }
                            }),
                        };
                        let rr = provider_client.generate(review_req).await.ok();
                        if let Some(r) = rr.and_then(|result| result.content)
                            && !r.trim().is_empty()
                        {
                            text = r;
                        }
                    }
                }
                let trimmed = text.trim();
                let suppress_response = trimmed.is_empty()
                    || last_tool_stdout
                        .as_ref()
                        .map(|stdout| stdout == trimmed)
                        .unwrap_or(false);

                let streamed_matches_output = response_streamed
                    && response
                        .content
                        .as_ref()
                        .map(|original| original == &text)
                        .unwrap_or(false);

                if !suppress_response && !streamed_matches_output {
                    renderer.line(MessageStyle::Response, &text)?;
                }
                ensure_turn_bottom_gap(&mut renderer, &mut bottom_gap_applied)?;
                working_history.push(uni::Message::assistant(text));
                let _ = last_tool_stdout.take();
            } else {
                ensure_turn_bottom_gap(&mut renderer, &mut bottom_gap_applied)?;
            }
            break TurnLoopResult::Completed;
        };

        match turn_result {
            TurnLoopResult::Cancelled => {
                break;
            }
            TurnLoopResult::Aborted => {
                let _ = conversation_history.pop();
                continue;
            }
            TurnLoopResult::Completed => {
                conversation_history = working_history;

                let _pruned_after_turn = prune_unified_tool_responses(
                    &mut conversation_history,
                    trim_config.preserve_recent_turns,
                );
                // Removed: Tool response pruning message after completion
                let post_trim =
                    enforce_unified_context_window(&mut conversation_history, trim_config);
                if post_trim.is_trimmed() {
                    renderer.line(
                        MessageStyle::Info,
                        &format!(
                            "Trimmed {} earlier messages to respect the context window (~{} tokens).",
                            post_trim.removed_messages, trim_config.max_tokens,
                        ),
                    )?;
                }

                if let Some(last) = conversation_history.last()
                    && last.role == uni::MessageRole::Assistant
                {
                    let text = &last.content;
                    let claims_write = text.contains("I've updated")
                        || text.contains("I have updated")
                        || text.contains("updated the `");
                    if claims_write && !any_write_effect {
                        renderer.line_if_not_empty(MessageStyle::Output)?;
                        renderer.line(
                            MessageStyle::Info,
                            "Note: The assistant mentioned edits but no write tool ran.",
                        )?;
                    }
                }
            }
        }
    }

    let transcript_lines = transcript::snapshot();
    if let Some(archive) = session_archive.take() {
        let distinct_tools = session_stats.sorted_tools();
        let total_messages = conversation_history.len();
        let session_messages: Vec<SessionMessage> = conversation_history
            .iter()
            .map(SessionMessage::from)
            .collect();
        match archive.finalize(
            transcript_lines,
            total_messages,
            distinct_tools,
            session_messages,
        ) {
            Ok(path) => {
                renderer.line(
                    MessageStyle::Info,
                    &format!("Session saved to {}", path.display()),
                )?;
                renderer.line_if_not_empty(MessageStyle::Output)?;
            }
            Err(err) => {
                renderer.line(
                    MessageStyle::Error,
                    &format!("Failed to save session: {}", err),
                )?;
                renderer.line_if_not_empty(MessageStyle::Output)?;
            }
        }
    }

    handle.shutdown();
    Ok(())
}<|MERGE_RESOLUTION|>--- conflicted
+++ resolved
@@ -1402,12 +1402,6 @@
                     reasoning_effort,
                 };
 
-<<<<<<< HEAD
-                let thinking_spinner = PlaceholderSpinner::new(
-                    &handle,
-                    default_placeholder.clone(),
-                    "Thinking... (Esc to cancel)",
-=======
                 let status_label = derive_status_label(&attempt_history);
                 let thinking_spinner = PlaceholderSpinner::new(
                     &handle,
@@ -1415,7 +1409,6 @@
                     "Thinking...",
                     Some(status_label),
                     Some(center_status.clone()),
->>>>>>> 8e24948e
                 );
                 let mut spinner_active = true;
                 task::yield_now().await;
