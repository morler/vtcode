use std::path::Path;

use tracing::warn;
use vtcode_core::config::constants::project_doc as project_doc_constants;
use vtcode_core::config::core::AgentOnboardingConfig;
use vtcode_core::config::loader::VTCodeConfig;
use vtcode_core::config::types::AgentConfig as CoreAgentConfig;
use vtcode_core::project_doc;
use vtcode_core::ui::styled::Styles;
use vtcode_core::utils::utils::{
    ProjectOverview, build_project_overview, summarize_workspace_languages,
};

#[derive(Default, Clone)]
pub(crate) struct SessionBootstrap {
    pub welcome_text: Option<String>,
    pub placeholder: Option<String>,
    pub prompt_addendum: Option<String>,
    pub language_summary: Option<String>,
<<<<<<< HEAD
=======
    pub human_in_the_loop: Option<bool>,
>>>>>>> 8e24948e
}

pub(crate) fn prepare_session_bootstrap(
    runtime_cfg: &CoreAgentConfig,
    vt_cfg: Option<&VTCodeConfig>,
) -> SessionBootstrap {
    let onboarding_cfg = vt_cfg
        .map(|cfg| cfg.agent.onboarding.clone())
        .unwrap_or_default();

    let project_overview = build_project_overview(&runtime_cfg.workspace);
    let language_summary = summarize_workspace_languages(&runtime_cfg.workspace);
    let guideline_highlights = if onboarding_cfg.include_guideline_highlights {
        let max_bytes = vt_cfg
            .map(|cfg| cfg.agent.project_doc_max_bytes)
            .unwrap_or(project_doc_constants::DEFAULT_MAX_BYTES);
        extract_guideline_highlights(
            &runtime_cfg.workspace,
            onboarding_cfg.guideline_highlight_limit,
            max_bytes,
        )
    } else {
        None
    };

    let welcome_text = if onboarding_cfg.enabled {
        Some(render_welcome_text(
            &onboarding_cfg,
            project_overview.as_ref(),
            language_summary.as_deref(),
            guideline_highlights.as_deref(),
        ))
    } else {
        None
    };

    let prompt_addendum = if onboarding_cfg.enabled {
        build_prompt_addendum(
            &onboarding_cfg,
            project_overview.as_ref(),
            language_summary.as_deref(),
            guideline_highlights.as_deref(),
        )
    } else {
        None
    };

    let placeholder = {
        let trimmed = onboarding_cfg.chat_placeholder.trim();
        if trimmed.is_empty() {
            None
        } else {
            Some(trimmed.to_string())
        }
    };

    SessionBootstrap {
        welcome_text,
        placeholder,
        prompt_addendum,
        language_summary,
<<<<<<< HEAD
=======
        human_in_the_loop: vt_cfg.map(|cfg| cfg.security.human_in_the_loop),
>>>>>>> 8e24948e
    }
}

fn render_welcome_text(
    onboarding_cfg: &AgentOnboardingConfig,
    overview: Option<&ProjectOverview>,
    language_summary: Option<&str>,
    guideline_highlights: Option<&[String]>,
) -> String {
    let mut lines = Vec::new();
    // Skip intro_text and use the fancy banner instead

    if onboarding_cfg.include_project_overview
        && let Some(project) = overview
    {
        let summary = project.short_for_display();
        if let Some(first_line) = summary.lines().next() {
            push_section_header(&mut lines, "Project context summary:");
            lines.push(format!("  - {}", first_line.trim()));
        }
    }

    if onboarding_cfg.include_language_summary
        && let Some(summary) = language_summary
    {
        push_section_header(&mut lines, "Detected stack:");
        lines.push(format!("  - {}", summary));
    }

    if onboarding_cfg.include_guideline_highlights
        && let Some(highlights) = guideline_highlights
        && !highlights.is_empty()
    {
        push_section_header(&mut lines, "Key guidelines:");
        for item in highlights.iter().take(2) {
            lines.push(format!("  - {}", item));
        }
    }

    push_usage_tips(&mut lines, &onboarding_cfg.usage_tips);
    push_recommended_actions(&mut lines, &onboarding_cfg.recommended_actions);

    lines.join("\n")
}

fn push_section_header(lines: &mut Vec<String>, header: &str) {
    if !lines.is_empty() && !lines.last().map(|line| line.is_empty()).unwrap_or(false) {
        lines.push(String::new());
    }
    let style = Styles::header();
    let styled = format!("{}{}{}", style.render(), header, style.render_reset());
    lines.push(styled);
}

fn extract_guideline_highlights(
    workspace: &Path,
    limit: usize,
    max_bytes: usize,
) -> Option<Vec<String>> {
    if limit == 0 {
        return None;
    }
    match project_doc::read_project_doc(workspace, max_bytes) {
        Ok(Some(bundle)) => {
            let highlights = bundle.highlights(limit);
            if highlights.is_empty() {
                None
            } else {
                Some(highlights)
            }
        }
        Ok(None) => None,
        Err(err) => {
            warn!("failed to load project documentation for highlights: {err:#}");
            None
        }
    }
}

fn build_prompt_addendum(
    onboarding_cfg: &AgentOnboardingConfig,
    overview: Option<&ProjectOverview>,
    language_summary: Option<&str>,
    guideline_highlights: Option<&[String]>,
) -> Option<String> {
    let mut lines = Vec::new();
    lines.push("## SESSION CONTEXT".to_string());

    if onboarding_cfg.include_project_overview
        && let Some(project) = overview
    {
        lines.push("### Project Overview".to_string());
        let block = project.as_prompt_block();
        let trimmed = block.trim();
        if !trimmed.is_empty() {
            lines.push(trimmed.to_string());
        }
    }

    if onboarding_cfg.include_language_summary
        && let Some(summary) = language_summary
    {
        lines.push("### Detected Languages".to_string());
        lines.push(format!("- {}", summary));
    }

    if onboarding_cfg.include_guideline_highlights
        && let Some(highlights) = guideline_highlights
        && !highlights.is_empty()
    {
        lines.push("### Key Guidelines".to_string());
        for item in highlights.iter().take(2) {
            lines.push(format!("- {}", item));
        }
    }

    push_prompt_usage_tips(&mut lines, &onboarding_cfg.usage_tips);
    push_prompt_recommended_actions(&mut lines, &onboarding_cfg.recommended_actions);

    let content = lines.join("\n");
    if content.trim() == "## SESSION CONTEXT" {
        None
    } else {
        Some(content)
    }
}

fn push_usage_tips(lines: &mut Vec<String>, tips: &[String]) {
    let entries = collect_non_empty_entries(tips);
    if entries.is_empty() {
        return;
    }

    push_section_header(lines, "Usage tips:");
    for tip in entries {
        lines.push(format!("  - {}", tip));
    }
}

fn push_recommended_actions(lines: &mut Vec<String>, actions: &[String]) {
    let entries = collect_non_empty_entries(actions);
    if entries.is_empty() {
        return;
    }

    push_section_header(lines, "Suggested Next Actions:");
    for action in entries {
        lines.push(format!("  - {}", action));
    }
}

fn push_prompt_usage_tips(lines: &mut Vec<String>, tips: &[String]) {
    let entries = collect_non_empty_entries(tips);
    if entries.is_empty() {
        return;
    }

    lines.push("### Usage Tips".to_string());
    for tip in entries {
        lines.push(format!("- {}", tip));
    }
}

fn push_prompt_recommended_actions(lines: &mut Vec<String>, actions: &[String]) {
    let entries = collect_non_empty_entries(actions);
    if entries.is_empty() {
        return;
    }

    lines.push("### Suggested Next Actions".to_string());
    for action in entries {
        lines.push(format!("- {}", action));
    }
}

fn collect_non_empty_entries(items: &[String]) -> Vec<&str> {
    items
        .iter()
        .map(|item| item.trim())
        .filter(|item| !item.is_empty())
        .collect()
}

#[cfg(test)]
mod tests {
    use super::*;
    use std::fs;
    use tempfile::tempdir;
    use vtcode_core::config::types::{ReasoningEffortLevel, UiSurfacePreference};

    #[test]
    fn test_prepare_session_bootstrap_builds_sections() {
        let tmp = tempdir().unwrap();
        fs::write(
            tmp.path().join("Cargo.toml"),
            "[package]\nname = \"demo\"\nversion = \"0.1.0\"\ndescription = \"Demo project\"\n",
        )
        .unwrap();
        fs::create_dir_all(tmp.path().join("src")).unwrap();
        fs::write(tmp.path().join("src/main.rs"), "fn main() {}\n").unwrap();
        fs::write(
            tmp.path().join("AGENTS.md"),
            "- Follow workspace guidelines\n- Prefer 4-space indentation\n- Run cargo fmt before commits\n",
        )
        .unwrap();
        fs::write(tmp.path().join("README.md"), "Demo workspace\n").unwrap();

        let mut vt_cfg = VTCodeConfig::default();
        vt_cfg.agent.onboarding.include_language_summary = false;
        vt_cfg.agent.onboarding.guideline_highlight_limit = 2;
        vt_cfg.agent.onboarding.usage_tips = vec!["Tip one".into()];
        vt_cfg.agent.onboarding.recommended_actions = vec!["Do something".into()];
        vt_cfg.agent.onboarding.chat_placeholder = "Type your plan".into();

        let runtime_cfg = CoreAgentConfig {
            model: vtcode_core::config::constants::models::google::GEMINI_2_5_FLASH_PREVIEW
                .to_string(),
            api_key: "test".to_string(),
            provider: "gemini".to_string(),
            workspace: tmp.path().to_path_buf(),
            verbose: false,
            theme: vtcode_core::ui::theme::DEFAULT_THEME_ID.to_string(),
            reasoning_effort: ReasoningEffortLevel::default(),
            ui_surface: UiSurfacePreference::default(),
        };

        let bootstrap = prepare_session_bootstrap(&runtime_cfg, Some(&vt_cfg));

        let welcome = bootstrap.welcome_text.expect("welcome text");
        assert!(welcome.contains("Tip one"));
        assert!(welcome.contains("Follow workspace guidelines"));

        let prompt = bootstrap.prompt_addendum.expect("prompt addendum");
        assert!(prompt.contains("## SESSION CONTEXT"));
        assert!(prompt.contains("Suggested Next Actions"));

        assert_eq!(bootstrap.placeholder.as_deref(), Some("Type your plan"));
        assert_eq!(bootstrap.human_in_the_loop, Some(true));
    }
}<|MERGE_RESOLUTION|>--- conflicted
+++ resolved
@@ -17,10 +17,7 @@
     pub placeholder: Option<String>,
     pub prompt_addendum: Option<String>,
     pub language_summary: Option<String>,
-<<<<<<< HEAD
-=======
     pub human_in_the_loop: Option<bool>,
->>>>>>> 8e24948e
 }
 
 pub(crate) fn prepare_session_bootstrap(
@@ -82,10 +79,7 @@
         placeholder,
         prompt_addendum,
         language_summary,
-<<<<<<< HEAD
-=======
         human_in_the_loop: vt_cfg.map(|cfg| cfg.security.human_in_the_loop),
->>>>>>> 8e24948e
     }
 }
 
