--- conflicted
+++ resolved
@@ -98,10 +98,8 @@
 ] }
 catppuccin = { version = "2.5", default-features = false }
 similar = "2.4"
-<<<<<<< HEAD
+similar = "2.4"
 rig = { package = "rig-core", version = "0.21", default-features = false, features = ["reqwest-rustls"] }
-=======
->>>>>>> 7121e88f
 
 # MCP (Model Context Protocol) support
 rmcp = { version = "0.7.0", features = ["client", "transport-child-process"] }
